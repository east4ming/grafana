module github.com/grafana/grafana

go 1.19

// Override xorm's outdated go-mssqldb dependency, since we can't upgrade to current xorm (due to breaking changes).
// We need a more current go-mssqldb so we get rid of a version of apache/thrift with vulnerabilities.
// Also, use our fork with fixes for unimplemented methods (required for Go 1.16).
replace github.com/denisenkom/go-mssqldb => github.com/grafana/go-mssqldb v0.9.2

<<<<<<< HEAD
// Override k8s.io/client-go outdated dependency, which is an indirect dependency of grafana/loki.
// It's also present on grafana/loki's go.mod so we'll need till it gets updated.
replace k8s.io/client-go => k8s.io/client-go v0.26.2

replace github.com/russellhaering/goxmldsig@v1.1.0 => github.com/russellhaering/goxmldsig v1.1.1

// Avoid using v2.0.0+incompatible Redigo used by dependencies as the latest maintained branch of Redigo is v1.
replace github.com/gomodule/redigo => github.com/gomodule/redigo v1.8.9

=======
>>>>>>> e1ab9cc9
// Override docker/docker to avoid:
// go: github.com/drone-runners/drone-runner-docker@v1.8.2 requires
// github.com/docker/docker@v0.0.0-00010101000000-000000000000: invalid version: unknown revision 000000000000
replace github.com/docker/docker => github.com/moby/moby v23.0.4+incompatible

// contains openapi encoder fixes. remove ASAP
replace cuelang.org/go => github.com/sdboyer/cue v0.5.0-beta.2.0.20230419165817-251c3ae823d8

// contains go generation fixes
replace github.com/deepmap/oapi-codegen => github.com/spinillos/oapi-codegen v1.12.5-0.20230417081915-2945b61c0b1c

require (
	cloud.google.com/go/storage v1.28.1
	cuelang.org/go v0.5.0
	github.com/Azure/azure-sdk-for-go v65.0.0+incompatible
	github.com/Azure/go-autorest/autorest v0.11.28
	github.com/BurntSushi/toml v1.2.1
	github.com/Masterminds/semver v1.5.0
	github.com/VividCortex/mysqlerr v0.0.0-20170204212430-6c6b55f8796f
	github.com/aws/aws-sdk-go v1.44.171
	github.com/beevik/etree v1.1.0
	github.com/benbjohnson/clock v1.3.0
	github.com/bradfitz/gomemcache v0.0.0-20190913173617-a41fca850d0b
	github.com/centrifugal/centrifuge v0.29.1
	github.com/crewjam/saml v0.4.12
	github.com/fatih/color v1.13.0
	github.com/gchaincl/sqlhooks v1.3.0
	github.com/getsentry/sentry-go v0.13.0
	github.com/go-git/go-git/v5 v5.4.2
	github.com/go-ldap/ldap/v3 v3.4.4
	github.com/go-openapi/strfmt v0.21.3
	github.com/go-redis/redis/v8 v8.11.5
	github.com/go-sourcemap/sourcemap v2.1.3+incompatible
	github.com/go-sql-driver/mysql v1.6.0
	github.com/go-stack/stack v1.8.1
	github.com/gobwas/glob v0.2.3
	github.com/gofrs/uuid v4.3.1+incompatible // indirect
	github.com/gogo/protobuf v1.3.2
	github.com/golang/mock v1.6.0
	github.com/golang/snappy v0.0.4
	github.com/google/go-cmp v0.5.9
	github.com/google/uuid v1.3.0
	github.com/google/wire v0.5.0
	github.com/gorilla/websocket v1.5.0
	github.com/grafana/alerting v0.0.0-20230418161049-5f374e58cb32
	github.com/grafana/grafana-aws-sdk v0.12.0
	github.com/grafana/grafana-azure-sdk-go v1.6.0
	github.com/grafana/grafana-plugin-sdk-go v0.159.0
	github.com/grpc-ecosystem/go-grpc-middleware v1.4.0
	github.com/hashicorp/go-hclog v1.2.0
	github.com/hashicorp/go-plugin v1.4.3
	github.com/hashicorp/go-version v1.3.0
	github.com/influxdata/influxdb-client-go/v2 v2.6.0
	github.com/influxdata/line-protocol v0.0.0-20210311194329-9aa0e372d097
	github.com/jmespath/go-jmespath v0.4.0
	github.com/json-iterator/go v1.1.12
	github.com/jung-kurt/gofpdf v1.16.2
	github.com/lib/pq v1.10.7
	github.com/linkedin/goavro/v2 v2.10.0
	github.com/m3db/prometheus_remote_client_golang v0.4.4
	github.com/magefile/mage v1.14.0
	github.com/mattn/go-isatty v0.0.17
	github.com/mattn/go-sqlite3 v1.14.16
	github.com/matttproud/golang_protobuf_extensions v1.0.4
	github.com/mwitkow/go-conntrack v0.0.0-20190716064945-2f068394615f
	github.com/opentracing/opentracing-go v1.2.0
	github.com/patrickmn/go-cache v2.1.0+incompatible
	github.com/pkg/browser v0.0.0-20210911075715-681adbf594b8 // indirect
	github.com/pkg/errors v0.9.1
	github.com/prometheus/alertmanager v0.25.0
	github.com/prometheus/client_golang v1.14.0
	github.com/prometheus/client_model v0.3.0
	github.com/prometheus/common v0.40.0
	github.com/prometheus/prometheus v1.8.2-0.20211217191541-41f1a8125e66
	github.com/robfig/cron/v3 v3.0.1
	github.com/russellhaering/goxmldsig v1.2.0
	github.com/stretchr/testify v1.8.2
	github.com/teris-io/shortid v0.0.0-20171029131806-771a37caa5cf
	github.com/ua-parser/uap-go v0.0.0-20211112212520-00c877edfe0f
	github.com/uber/jaeger-client-go v2.29.1+incompatible
	github.com/urfave/cli/v2 v2.24.4
	github.com/vectordotdev/go-datemath v0.1.1-0.20220323213446-f3954d0b18ae
	github.com/weaveworks/common v0.0.0-20230208133027-16871410fca4
	github.com/yalue/merged_fs v1.2.2
	github.com/yudai/gojsondiff v1.0.0
	go.opentelemetry.io/collector/model v0.50.0
	go.opentelemetry.io/contrib/instrumentation/net/http/httptrace/otelhttptrace v0.40.0
	go.opentelemetry.io/otel v1.14.0
	go.opentelemetry.io/otel/exporters/jaeger v1.0.0
	go.opentelemetry.io/otel/sdk v1.14.0
	go.opentelemetry.io/otel/trace v1.14.0
	golang.org/x/crypto v0.6.0
	golang.org/x/exp v0.0.0-20221211140036-ad323defaf05
	golang.org/x/net v0.8.0
	golang.org/x/oauth2 v0.6.0
	golang.org/x/sync v0.1.0
	golang.org/x/time v0.3.0
	golang.org/x/tools v0.7.0
	gonum.org/v1/gonum v0.11.0
	google.golang.org/api v0.104.0
	google.golang.org/grpc v1.54.0
	google.golang.org/protobuf v1.30.0
	gopkg.in/alexcesaro/quotedprintable.v3 v3.0.0-20150716171945-2caba252f4dc // indirect
	gopkg.in/ini.v1 v1.67.0
	gopkg.in/mail.v2 v2.3.1
	gopkg.in/yaml.v2 v2.4.0 // indirect
	gopkg.in/yaml.v3 v3.0.1
	xorm.io/builder v0.3.6 // indirect
	xorm.io/core v0.7.3
	xorm.io/xorm v0.8.2
)

require (
	github.com/Azure/azure-sdk-for-go/sdk/internal v1.0.0 // indirect
	github.com/Azure/go-autorest v14.2.0+incompatible // indirect
	github.com/Azure/go-autorest/autorest/date v0.3.0 // indirect
	github.com/Azure/go-autorest/autorest/to v0.4.0 // indirect
	github.com/Azure/go-autorest/autorest/validation v0.3.1 // indirect
	github.com/Azure/go-autorest/logger v0.2.1 // indirect
	github.com/Azure/go-autorest/tracing v0.6.0 // indirect
	github.com/FZambia/eagle v0.0.2 // indirect
	github.com/alecthomas/units v0.0.0-20211218093645-b94a6e3cc137 // indirect
	github.com/andybalholm/brotli v1.0.4
	github.com/apache/arrow/go/arrow v0.0.0-20211112161151-bc219186db40 // indirect
	github.com/asaskevich/govalidator v0.0.0-20210307081110-f21760c49a8d // indirect
	github.com/beorn7/perks v1.0.1 // indirect
	github.com/cenkalti/backoff/v4 v4.2.0 // indirect
	github.com/centrifugal/protocol v0.10.0 // indirect
	github.com/cespare/xxhash/v2 v2.2.0 // indirect
	github.com/cheekybits/genny v1.0.0 // indirect
	github.com/cockroachdb/apd/v2 v2.0.2 // indirect
	github.com/deepmap/oapi-codegen v1.12.4
	github.com/dennwc/varint v1.0.0 // indirect
	github.com/dgryski/go-rendezvous v0.0.0-20200823014737-9f7001d12a5f // indirect
	github.com/docker/go-units v0.5.0 // indirect
	github.com/edsrzf/mmap-go v1.0.0 // indirect
	github.com/emicklei/proto v1.10.0 // indirect
	github.com/felixge/httpsnoop v1.0.3 // indirect
	github.com/go-kit/log v0.2.1
	github.com/go-logfmt/logfmt v0.5.1 // indirect
	github.com/go-openapi/analysis v0.21.4 // indirect
	github.com/go-openapi/errors v0.20.3 // indirect
	github.com/go-openapi/jsonpointer v0.19.5 // indirect
	github.com/go-openapi/jsonreference v0.20.0 // indirect
	github.com/go-openapi/loads v0.21.2
	github.com/go-openapi/runtime v0.25.0 // indirect
	github.com/go-openapi/spec v0.20.7 // indirect
	github.com/go-openapi/swag v0.22.3 // indirect
	github.com/go-openapi/validate v0.22.0 // indirect
	github.com/golang-jwt/jwt/v4 v4.4.3
	github.com/golang-sql/civil v0.0.0-20190719163853-cb61b32ac6fe // indirect
	github.com/golang/glog v1.0.0 // indirect
	github.com/golang/groupcache v0.0.0-20210331224755-41bb18bfe9da // indirect
	github.com/golang/protobuf v1.5.2
	github.com/google/btree v1.1.2 // indirect
	github.com/google/flatbuffers v2.0.8+incompatible // indirect
	github.com/googleapis/gax-go/v2 v2.7.0
	github.com/gorilla/mux v1.8.0 // indirect
	github.com/grafana/grafana-google-sdk-go v0.1.0
	github.com/grpc-ecosystem/go-grpc-prometheus v1.2.1-0.20191002090509-6af20e3a5340 // indirect
	github.com/hashicorp/errwrap v1.1.0 // indirect
	github.com/hashicorp/go-msgpack v0.5.5 // indirect
	github.com/hashicorp/go-multierror v1.1.1
	github.com/hashicorp/go-sockaddr v1.0.2 // indirect
	github.com/hashicorp/golang-lru v0.5.4 // indirect
	github.com/hashicorp/yamux v0.0.0-20210826001029-26ff87cf9493 // indirect
	github.com/igm/sockjs-go/v3 v3.0.2 // indirect
	github.com/jessevdk/go-flags v1.5.0 // indirect
	github.com/jonboulle/clockwork v0.3.0 // indirect
	github.com/josharian/intern v1.0.0 // indirect
	github.com/jpillora/backoff v1.0.0 // indirect
	github.com/mailru/easyjson v0.7.7 // indirect
	github.com/mattermost/xml-roundtrip-validator v0.1.0 // indirect
	github.com/mattetti/filebuffer v1.0.1 // indirect
	github.com/mattn/go-runewidth v0.0.13 // indirect
	github.com/miekg/dns v1.1.50 // indirect
	github.com/mitchellh/go-testing-interface v1.14.0 // indirect
	github.com/modern-go/concurrent v0.0.0-20180306012644-bacd9c7ef1dd // indirect
	github.com/modern-go/reflect2 v1.0.2 // indirect
	github.com/mpvl/unique v0.0.0-20150818121801-cbe035fff7de // indirect
	github.com/oklog/run v1.1.0 // indirect
	github.com/oklog/ulid v1.3.1 // indirect
	github.com/olekukonko/tablewriter v0.0.5
	github.com/pmezard/go-difflib v1.0.1-0.20181226105442-5d4384ee4fb2 // indirect
	github.com/prometheus/common/sigv4 v0.1.0 // indirect
	github.com/prometheus/exporter-toolkit v0.8.2 // indirect
	github.com/prometheus/procfs v0.9.0 // indirect
	github.com/protocolbuffers/txtpbfmt v0.0.0-20220428173112-74888fd59c2b // indirect
	github.com/rs/cors v1.8.3 // indirect
	github.com/sean-/seed v0.0.0-20170313163322-e2103e2c3529 // indirect
	github.com/segmentio/encoding v0.3.6 // indirect
	github.com/sergi/go-diff v1.2.0 // indirect
	github.com/shurcooL/httpfs v0.0.0-20190707220628-8d4bc4ba7749 // indirect
	github.com/shurcooL/vfsgen v0.0.0-20200824052919-0d455de96546 // indirect
	github.com/sirupsen/logrus v1.9.0 // indirect
	github.com/stretchr/objx v0.5.0 // indirect
	github.com/uber/jaeger-lib v2.4.1+incompatible // indirect
	github.com/valyala/bytebufferpool v1.0.0 // indirect
	github.com/weaveworks/promrus v1.2.0 // indirect
	github.com/yudai/golcs v0.0.0-20170316035057-ecda9a501e82 // indirect
	go.mongodb.org/mongo-driver v1.11.1 // indirect
	go.opencensus.io v0.24.0 // indirect
	go.uber.org/atomic v1.10.0
	go.uber.org/goleak v1.2.1 // indirect
	golang.org/x/sys v0.6.0 // indirect
	golang.org/x/text v0.8.0
	golang.org/x/xerrors v0.0.0-20220907171357-04be3eba64a2 // indirect
	google.golang.org/appengine v1.6.7 // indirect
	google.golang.org/genproto v0.0.0-20230110181048-76db0878b65f
)

require (
	cloud.google.com/go/kms v1.4.0
	github.com/Azure/azure-sdk-for-go/sdk/azidentity v1.2.0
	github.com/Azure/azure-sdk-for-go/sdk/keyvault/azkeys v0.9.0
	github.com/Azure/azure-storage-blob-go v0.15.0
	github.com/Azure/go-autorest/autorest/adal v0.9.21
	github.com/armon/go-radix v1.0.0
	github.com/blugelabs/bluge v0.1.9
	github.com/blugelabs/bluge_segment_api v0.2.0
	github.com/bufbuild/connect-go v1.4.1
	github.com/dlmiddlecote/sqlstats v1.0.2
	github.com/drone/drone-cli v1.6.1
	github.com/getkin/kin-openapi v0.115.0
	github.com/golang-migrate/migrate/v4 v4.7.0
	github.com/google/go-github/v45 v45.2.0
	github.com/grafana/codejen v0.0.3
	github.com/grafana/dskit v0.0.0-20230202092222-880a7f8141cc
	github.com/grafana/phlare/api v0.1.3
	github.com/huandu/xstrings v1.3.1
	github.com/jmoiron/sqlx v1.3.5
	github.com/matryer/is v1.4.0
	github.com/urfave/cli v1.22.12
	go.etcd.io/etcd/api/v3 v3.5.5
	go.opentelemetry.io/contrib/instrumentation/google.golang.org/grpc/otelgrpc v0.40.0
	go.opentelemetry.io/contrib/propagators/jaeger v1.15.0
	go.opentelemetry.io/otel/exporters/otlp/otlptrace v1.14.0
	go.opentelemetry.io/otel/exporters/otlp/otlptrace/otlptracegrpc v1.14.0
	gocloud.dev v0.25.0
	k8s.io/api v0.26.2
	k8s.io/apimachinery v0.26.2
	k8s.io/apiserver v0.26.2
	k8s.io/client-go v12.0.0+incompatible // gets replaced with v0.25.0
	k8s.io/component-base v0.26.2 // indirect
	k8s.io/kube-openapi v0.0.0-20221012153701-172d655c2280
)

require (
	buf.build/gen/go/parca-dev/parca/bufbuild/connect-go v1.4.1-20221222094228-8b1d3d0f62e6.1
	buf.build/gen/go/parca-dev/parca/protocolbuffers/go v1.28.1-20221222094228-8b1d3d0f62e6.4
	filippo.io/age v1.1.1
	github.com/Masterminds/semver/v3 v3.1.1
	github.com/alicebob/miniredis/v2 v2.30.1
	github.com/dave/dst v0.27.2
	github.com/go-jose/go-jose/v3 v3.0.0
	github.com/grafana/cuetsy v0.1.8
	github.com/grafana/dataplane/examples v0.0.0-20230404174214-4d6fd58a18ad
	github.com/grafana/dataplane/sdata v0.0.6
	github.com/grafana/go-mssqldb v0.9.1
	github.com/grafana/kindsys v0.0.0-20230414093523-5df3e256ebc0
	github.com/grafana/thema v0.0.0-20230417103609-99b482c479fe
	github.com/hmarr/codeowners v1.1.2
	github.com/redis/go-redis/v9 v9.0.2
	github.com/xeipuuv/gojsonpointer v0.0.0-20180127040702-4e3ac2762d5f
	gomodules.xyz/jsonpatch/v2 v2.2.0
	k8s.io/apiextensions-apiserver v0.26.3
	k8s.io/klog/v2 v2.80.1
	k8s.io/kube-aggregator v0.0.0
	k8s.io/kubernetes v1.26.2
	k8s.io/utils v0.0.0-20221107191617-1a15be271d1d
)

require (
	cloud.google.com/go v0.107.0 // indirect
	cloud.google.com/go/compute/metadata v0.2.3 // indirect
	github.com/Azure/azure-pipeline-go v0.2.3 // indirect
	github.com/Azure/go-ntlmssp v0.0.0-20220621081337-cb9428e4ac1e // indirect
	github.com/HdrHistogram/hdrhistogram-go v1.1.2 // indirect
	github.com/Masterminds/goutils v1.1.1 // indirect
	github.com/NYTimes/gziphandler v1.1.1 // indirect
	github.com/alicebob/gopher-json v0.0.0-20200520072559-a9ecdc9d1d3a // indirect
	github.com/antlr/antlr4/runtime/Go/antlr v1.4.10 // indirect
	github.com/apapsch/go-jsonmerge/v2 v2.0.0 // indirect
	github.com/armon/go-metrics v0.4.1 // indirect
	github.com/blang/semver/v4 v4.0.0 // indirect
	github.com/bmatcuk/doublestar v1.1.1 // indirect
	github.com/buildkite/yaml v2.1.0+incompatible // indirect
<<<<<<< HEAD
	github.com/containerd/containerd v1.6.8 // indirect
	github.com/coreos/go-oidc v2.1.0+incompatible // indirect
=======
>>>>>>> e1ab9cc9
	github.com/coreos/go-systemd/v22 v22.5.0 // indirect
	github.com/cpuguy83/go-md2man/v2 v2.0.2 // indirect
	github.com/davecgh/go-spew v1.1.1 // indirect
	github.com/digitalocean/godo v1.80.0 // indirect
	github.com/dnaeon/go-vcr v1.2.0 // indirect
	github.com/docker/distribution v2.8.1+incompatible // indirect
	github.com/docker/go-connections v0.4.0 // indirect
	github.com/drone-runners/drone-runner-docker v1.8.2 // indirect
	github.com/drone/drone-go v1.7.1 // indirect
	github.com/drone/envsubst v1.0.3 // indirect
	github.com/drone/runner-go v1.12.0 // indirect
	github.com/emicklei/go-restful/v3 v3.9.0 // indirect
	github.com/envoyproxy/go-control-plane v0.10.3 // indirect
	github.com/envoyproxy/protoc-gen-validate v0.6.13 // indirect
	github.com/evanphx/json-patch v4.12.0+incompatible // indirect
	github.com/fsnotify/fsnotify v1.6.0 // indirect
	github.com/go-asn1-ber/asn1-ber v1.5.4 // indirect
	github.com/google/cel-go v0.12.6 // indirect
	github.com/google/gnostic v0.5.7-v3refs // indirect
	github.com/google/go-querystring v1.1.0 // indirect
	github.com/google/gofuzz v1.2.0 // indirect
	github.com/googleapis/enterprise-certificate-proxy v0.2.0 // indirect
	github.com/gophercloud/gophercloud v0.24.0 // indirect
	github.com/gopherjs/gopherjs v0.0.0-20191106031601-ce3c9ade29de // indirect
	github.com/grafana/sqlds/v2 v2.3.10 // indirect
	github.com/hashicorp/go-immutable-radix v1.3.1 // indirect
	github.com/hashicorp/golang-lru/v2 v2.0.1 // indirect
	github.com/hashicorp/memberlist v0.5.0 // indirect
	github.com/hetznercloud/hcloud-go v1.33.2 // indirect
	github.com/inconshreveable/mousetrap v1.0.1 // indirect
	github.com/invopop/yaml v0.1.0 // indirect
	github.com/kr/text v0.2.0 // indirect
	github.com/linode/linodego v1.5.0 // indirect
	github.com/mattn/go-colorable v0.1.13 // indirect
	github.com/mattn/go-ieproxy v0.0.3 // indirect
	github.com/mitchellh/copystructure v1.2.0 // indirect
	github.com/mitchellh/mapstructure v1.5.0 // indirect
	github.com/mitchellh/reflectwalk v1.0.2 // indirect
	github.com/moby/sys/mountinfo v0.6.2 // indirect
	github.com/mohae/deepcopy v0.0.0-20170929034955-c48cc78d4826 // indirect
	github.com/munnerz/goautoneg v0.0.0-20191010083416-a7dc8b61c822 // indirect
	github.com/mxk/go-flowrate v0.0.0-20140419014527-cca7078d478f // indirect
	github.com/opencontainers/go-digest v1.0.0 // indirect
	github.com/opencontainers/image-spec v1.0.3-0.20211202183452-c5a74bcca799 // indirect
	github.com/opencontainers/selinux v1.10.1 // indirect
	github.com/perimeterx/marshmallow v1.1.4 // indirect
	github.com/pquerna/cachecontrol v0.1.0 // indirect
	github.com/rivo/uniseg v0.3.4 // indirect
	github.com/rueian/rueidis v0.0.100-go1.18 // indirect
	github.com/russross/blackfriday/v2 v2.1.0 // indirect
	github.com/scaleway/scaleway-sdk-go v1.0.0-beta.9 // indirect
	github.com/segmentio/asm v1.2.0 // indirect
	github.com/shopspring/decimal v1.2.0 // indirect
	github.com/smartystreets/assertions v1.0.1 // indirect
	github.com/spf13/cast v1.5.0 // indirect
	github.com/spf13/cobra v1.6.0 // indirect
	github.com/spf13/pflag v1.0.5 // indirect
	github.com/stoewer/go-strcase v1.2.0 // indirect
	github.com/unknwon/bra v0.0.0-20200517080246-1e3013ecaff8 // indirect
	github.com/unknwon/com v1.0.1 // indirect
	github.com/unknwon/log v0.0.0-20150304194804-e617c87089d3 // indirect
	github.com/xrash/smetrics v0.0.0-20201216005158-039620a65673 // indirect
	github.com/yuin/gopher-lua v1.1.0 // indirect
	go.etcd.io/etcd/client/pkg/v3 v3.5.5 // indirect
	go.etcd.io/etcd/client/v3 v3.5.5 // indirect
	go.opentelemetry.io/collector/pdata v1.0.0-rc4 // indirect
	go.opentelemetry.io/contrib/instrumentation/net/http/otelhttp v0.40.0 // indirect
	go.opentelemetry.io/otel/metric v0.37.0 // indirect
	go.starlark.net v0.0.0-20221020143700-22309ac47eac // indirect
	go.uber.org/multierr v1.9.0 // indirect
	go.uber.org/zap v1.24.0 // indirect
	golang.org/x/term v0.6.0 // indirect
	gopkg.in/fsnotify/fsnotify.v1 v1.4.7 // indirect
	gopkg.in/inf.v0 v0.9.1 // indirect
	gopkg.in/natefinch/lumberjack.v2 v2.0.0 // indirect
	gopkg.in/square/go-jose.v2 v2.5.1 // indirect
	k8s.io/cloud-provider v0.26.2 // indirect
	k8s.io/cluster-bootstrap v0.0.0 // indirect
	k8s.io/component-helpers v0.26.2 // indirect
	k8s.io/kms v0.26.2 // indirect
	k8s.io/kubelet v0.0.0 // indirect
	k8s.io/mount-utils v0.0.0 // indirect
	k8s.io/pod-security-admission v0.0.0 // indirect
	sigs.k8s.io/apiserver-network-proxy/konnectivity-client v0.0.35 // indirect
	sigs.k8s.io/json v0.0.0-20220713155537-f223a00ba0e2 // indirect
	sigs.k8s.io/structured-merge-diff/v4 v4.2.3 // indirect
	sigs.k8s.io/yaml v1.3.0 // indirect
)

require (
	cloud.google.com/go/compute v1.15.1 // indirect
	cloud.google.com/go/iam v0.8.0 // indirect
	github.com/Azure/azure-sdk-for-go/sdk/azcore v1.2.0 // indirect
	github.com/Azure/azure-sdk-for-go/sdk/keyvault/internal v0.7.0 // indirect
	github.com/AzureAD/microsoft-authentication-library-for-go v0.7.0 // indirect
	github.com/Masterminds/sprig/v3 v3.2.2
	github.com/Microsoft/go-winio v0.5.2 // indirect
	github.com/ProtonMail/go-crypto v0.0.0-20210428141323-04723f9f07d7
	github.com/RoaringBitmap/roaring v0.9.4 // indirect
	github.com/acomagu/bufpipe v1.0.3 // indirect
	github.com/axiomhq/hyperloglog v0.0.0-20191112132149-a4c4c47bc57f // indirect
	github.com/bits-and-blooms/bitset v1.2.0 // indirect
	github.com/blevesearch/go-porterstemmer v1.0.3 // indirect
	github.com/blevesearch/mmap-go v1.0.4 // indirect
	github.com/blevesearch/segment v0.9.0 // indirect
	github.com/blevesearch/snowballstem v0.9.0 // indirect
	github.com/blevesearch/vellum v1.0.7 // indirect
	github.com/blugelabs/ice v1.0.0 // indirect
	github.com/caio/go-tdigest v3.1.0+incompatible // indirect
	github.com/chromedp/cdproto v0.0.0-20220208224320-6efb837e6bc2 // indirect
	github.com/coreos/go-semver v0.3.0 // indirect
	github.com/dgryski/go-metro v0.0.0-20211217172704-adc40b04c140 // indirect
	github.com/docker/docker v23.0.4+incompatible
	github.com/elazarl/goproxy v0.0.0-20220115173737-adb46da277ac // indirect
	github.com/emirpasic/gods v1.12.0 // indirect
	github.com/ghodss/yaml v1.0.1-0.20190212211648-25d852aebe32 // indirect
	github.com/go-git/gcfg v1.5.0 // indirect
	github.com/go-git/go-billy/v5 v5.3.1 // indirect
	github.com/go-logr/logr v1.2.3
	github.com/go-logr/stdr v1.2.2 // indirect
	github.com/google/go-github v17.0.0+incompatible
	github.com/grpc-ecosystem/grpc-gateway/v2 v2.15.0 // indirect
	github.com/imdario/mergo v0.3.12 // indirect
	github.com/jbenet/go-context v0.0.0-20150711004518-d14ea06fba99 // indirect
	github.com/kevinburke/ssh_config v0.0.0-20201106050909-4977a11b4351 // indirect
	github.com/klauspost/compress v1.15.15 // indirect
	github.com/kylelemons/godebug v1.1.0 // indirect
	github.com/labstack/echo/v4 v4.10.2 // indirect
	github.com/labstack/gommon v0.4.0 // indirect
	github.com/mitchellh/go-homedir v1.1.0 // indirect
	github.com/mitchellh/go-wordwrap v1.0.1 // indirect
	github.com/mschoch/smat v0.2.0 // indirect
	github.com/pierrec/lz4/v4 v4.1.15 // indirect
	github.com/valyala/fasttemplate v1.2.2 // indirect
	github.com/wk8/go-ordered-map v1.0.0
	github.com/xanzy/ssh-agent v0.3.0 // indirect
	github.com/xlab/treeprint v1.1.0
	github.com/yudai/pp v2.0.1+incompatible // indirect
	go.opentelemetry.io/otel/exporters/otlp/internal/retry v1.14.0 // indirect
	go.opentelemetry.io/proto/otlp v0.19.0 // indirect
	golang.org/x/mod v0.9.0 // indirect
	gopkg.in/warnings.v0 v0.1.2 // indirect
)

// Use fork of crewjam/saml with fixes for some issues until changes get merged into upstream
replace github.com/crewjam/saml => github.com/grafana/saml v0.4.13-0.20230123091136-3b6b1ec6c3cb

// Thema's thema CLI requires cobra, which eventually works its way down to go-hclog@v1.0.0.
// Upgrading affects backend plugins: https://github.com/grafana/grafana/pull/47653#discussion_r850508593
// No harm to Thema because it's only a dependency in its main package.
replace github.com/hashicorp/go-hclog => github.com/hashicorp/go-hclog v0.16.1

// This is a patched v0.8.2 intended to fix session.Find (and others) silently ignoring SQLITE_BUSY errors. This could
// happen, for example, during a read when the sqlite db is under heavy write load.
// This patch cherry picks compatible fixes from upstream xorm PR#1998 and can be reverted on upgrade to xorm v1.2.0+.
replace xorm.io/xorm => github.com/grafana/xorm v0.8.3-0.20220614223926-2fcda7565af6

// replace xorm.io/xorm => ./pkg/util/xorm

// Use our fork of the upstream alertmanagers.
// This is required in order to get notification delivery errors from the receivers API.
replace github.com/prometheus/alertmanager => github.com/grafana/prometheus-alertmanager v0.25.1-0.20230308154952-78fedf89728b

// grpc v1.46.0 removed "WithBalancerName()" API, still in use by weaveworks/commons.
replace google.golang.org/grpc => google.golang.org/grpc v1.45.0

// >v0.50 removed a bunch of imports used in collector/model/otlp
replace go.opentelemetry.io/collector/pdata => go.opentelemetry.io/collector/pdata v0.50.0

replace google.golang.org/genproto => google.golang.org/genproto v0.0.0-20220421151946-72621c1f0bd3

replace k8s.io/api => k8s.io/api v0.26.2

replace k8s.io/apiextensions-apiserver => github.com/grafana/apiextensions-apiserver v0.0.0-20230403183603-6ace91ed4773

replace k8s.io/apimachinery => k8s.io/apimachinery v0.26.3-rc.0

replace k8s.io/apiserver => k8s.io/apiserver v0.26.2

replace k8s.io/cli-runtime => k8s.io/cli-runtime v0.26.2

replace k8s.io/cloud-provider => k8s.io/cloud-provider v0.26.2

replace k8s.io/cluster-bootstrap => k8s.io/cluster-bootstrap v0.26.2

replace k8s.io/code-generator => k8s.io/code-generator v0.26.3-rc.0

replace k8s.io/component-base => k8s.io/component-base v0.26.2

replace k8s.io/component-helpers => k8s.io/component-helpers v0.26.2

replace k8s.io/controller-manager => k8s.io/controller-manager v0.26.2

replace k8s.io/cri-api => k8s.io/cri-api v0.26.3-rc.0

replace k8s.io/csi-translation-lib => k8s.io/csi-translation-lib v0.26.2

replace k8s.io/dynamic-resource-allocation => k8s.io/dynamic-resource-allocation v0.26.2

replace k8s.io/kms => k8s.io/kms v0.26.3-rc.0

replace k8s.io/kube-aggregator => github.com/toddtreece/kube-aggregator v0.0.0-20230410135937-52f6ba9243a7

replace k8s.io/kube-controller-manager => k8s.io/kube-controller-manager v0.26.2

replace k8s.io/kube-proxy => k8s.io/kube-proxy v0.26.2

replace k8s.io/kube-scheduler => k8s.io/kube-scheduler v0.26.2

replace k8s.io/kubectl => k8s.io/kubectl v0.26.2

replace k8s.io/kubelet => k8s.io/kubelet v0.26.2

replace k8s.io/legacy-cloud-providers => k8s.io/legacy-cloud-providers v0.26.2

replace k8s.io/metrics => k8s.io/metrics v0.26.2

replace k8s.io/mount-utils => k8s.io/mount-utils v0.26.3-rc.0

replace k8s.io/pod-security-admission => k8s.io/pod-security-admission v0.26.2

replace k8s.io/sample-apiserver => k8s.io/sample-apiserver v0.26.2

replace gopkg.in/square/go-jose.v2 => gopkg.in/square/go-jose.v2 v2.2.2<|MERGE_RESOLUTION|>--- conflicted
+++ resolved
@@ -7,7 +7,6 @@
 // Also, use our fork with fixes for unimplemented methods (required for Go 1.16).
 replace github.com/denisenkom/go-mssqldb => github.com/grafana/go-mssqldb v0.9.2
 
-<<<<<<< HEAD
 // Override k8s.io/client-go outdated dependency, which is an indirect dependency of grafana/loki.
 // It's also present on grafana/loki's go.mod so we'll need till it gets updated.
 replace k8s.io/client-go => k8s.io/client-go v0.26.2
@@ -17,8 +16,6 @@
 // Avoid using v2.0.0+incompatible Redigo used by dependencies as the latest maintained branch of Redigo is v1.
 replace github.com/gomodule/redigo => github.com/gomodule/redigo v1.8.9
 
-=======
->>>>>>> e1ab9cc9
 // Override docker/docker to avoid:
 // go: github.com/drone-runners/drone-runner-docker@v1.8.2 requires
 // github.com/docker/docker@v0.0.0-00010101000000-000000000000: invalid version: unknown revision 000000000000
@@ -306,11 +303,7 @@
 	github.com/blang/semver/v4 v4.0.0 // indirect
 	github.com/bmatcuk/doublestar v1.1.1 // indirect
 	github.com/buildkite/yaml v2.1.0+incompatible // indirect
-<<<<<<< HEAD
-	github.com/containerd/containerd v1.6.8 // indirect
 	github.com/coreos/go-oidc v2.1.0+incompatible // indirect
-=======
->>>>>>> e1ab9cc9
 	github.com/coreos/go-systemd/v22 v22.5.0 // indirect
 	github.com/cpuguy83/go-md2man/v2 v2.0.2 // indirect
 	github.com/davecgh/go-spew v1.1.1 // indirect
