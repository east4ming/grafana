--- conflicted
+++ resolved
@@ -30,28 +30,6 @@
         },
     }
 
-<<<<<<< HEAD
-
-def gen_version_step(ver_mode):
-    if ver_mode == 'release':
-        args = '${DRONE_TAG}'
-    else:
-        build_no = '${DRONE_BUILD_NUMBER}'
-        args = '--build-id {}'.format(build_no)
-    return {
-        'name': 'gen-version',
-        'image': build_image,
-        'depends_on': [
-            'grabpl',
-        ],
-        'commands': [
-            './bin/build gen-version {}'.format(args),
-        ],
-    }
-
-
-=======
->>>>>>> d706320d
 def yarn_install_step():
     return {
         'name': 'yarn-install',
