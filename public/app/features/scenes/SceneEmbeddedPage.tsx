--- conflicted
+++ resolved
@@ -9,11 +9,7 @@
 
 export interface Props extends GrafanaRouteComponentProps<{ name: string }> {}
 
-<<<<<<< HEAD
-export function SceneEmbeddedPage(props: Props) {
-=======
 export const SceneEmbeddedPage = (props: Props) => {
->>>>>>> e481673b
   const scene = getSceneByTitle(props.match.params.name, false);
 
   if (!scene) {
@@ -30,6 +26,6 @@
       </Page.Contents>
     </Page>
   );
-}
+};
 
 export default SceneEmbeddedPage;