--- conflicted
+++ resolved
@@ -1,10 +1,7 @@
 import * as React from 'react';
 import { useLocation, useParams } from 'react-router-dom';
 
-<<<<<<< HEAD
-import { config, getDataSourceSrv } from '@grafana/runtime';
-=======
->>>>>>> 61e3bbb8
+import { getDataSourceSrv } from '@grafana/runtime';
 import { Page } from 'app/core/components/Page/Page';
 import { EditDataSource } from 'app/features/datasources/components/EditDataSource';
 import { EditDataSourceActions } from 'app/features/datasources/components/EditDataSourceActions';
@@ -31,7 +28,6 @@
   const onNameChange = (name: string) => dispatch(setDataSourceName(name));
   const onDefaultChange = (value: boolean) => dispatch(setIsDefault(value));
   return (
-<<<<<<< HEAD
     <Page
       navId={navId}
       pageNav={pageNav}
@@ -44,11 +40,8 @@
           onDefaultChange={onDefaultChange}
         />
       }
-      actions={config.featureToggles.topnav ? <EditDataSourceActions uid={uid} /> : undefined}
+      actions={<EditDataSourceActions uid={uid} />}
     >
-=======
-    <Page navId={navId} pageNav={pageNav} actions={<EditDataSourceActions uid={uid} />}>
->>>>>>> 61e3bbb8
       <Page.Contents>
         <EditDataSource uid={uid} pageId={pageId} />
       </Page.Contents>
