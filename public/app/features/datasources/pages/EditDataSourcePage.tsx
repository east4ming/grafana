--- conflicted
+++ resolved
@@ -1,9 +1,6 @@
 import React from 'react';
 
-<<<<<<< HEAD
-import { config, getDataSourceSrv } from '@grafana/runtime';
-=======
->>>>>>> 61e3bbb8
+import { getDataSourceSrv } from '@grafana/runtime';
 import { Page } from 'app/core/components/Page/Page';
 import { GrafanaRouteComponentProps } from 'app/core/navigation/types';
 import { useDispatch } from 'app/types';
@@ -32,7 +29,6 @@
   const onDefaultChange = (value: boolean) => dispatch(setIsDefault(value));
 
   return (
-<<<<<<< HEAD
     <Page
       navId="datasources"
       pageNav={nav.main}
@@ -45,11 +41,8 @@
           onDefaultChange={onDefaultChange}
         />
       }
-      actions={config.featureToggles.topnav ? <EditDataSourceActions uid={uid} /> : undefined}
+      actions={<EditDataSourceActions uid={uid} />}
     >
-=======
-    <Page navId="datasources" pageNav={nav.main} actions={<EditDataSourceActions uid={uid} />}>
->>>>>>> 61e3bbb8
       <Page.Contents>
         <EditDataSource uid={uid} pageId={pageId} />
       </Page.Contents>
