import React, { PureComponent } from 'react';
import { FieldConfigSource, GrafanaTheme, PanelData, PanelPlugin, SelectableValue } from '@grafana/data';
<<<<<<< HEAD
import { CustomScrollbar, Forms, Icon, selectThemeVariant, stylesFactory } from '@grafana/ui';
import { getLocationService } from '@grafana/runtime';
=======
import { CustomScrollbar, Forms, selectThemeVariant, stylesFactory } from '@grafana/ui';
>>>>>>> c3884abf
import { css, cx } from 'emotion';
import config from 'app/core/config';
import AutoSizer from 'react-virtualized-auto-sizer';

import { PanelModel } from '../../state/PanelModel';
import { DashboardModel } from '../../state/DashboardModel';
import { DashboardPanel } from '../../dashgrid/DashboardPanel';

import SplitPane from 'react-split-pane';
import { StoreState } from '../../../../types/store';
import { connect, MapDispatchToProps, MapStateToProps } from 'react-redux';
import { updateLocation } from '../../../../core/reducers/location';
import { Unsubscribable } from 'rxjs';
import { PanelTitle } from './PanelTitle';
import { DisplayMode, displayModes, PanelEditorTab } from './types';
import { PanelEditorTabs } from './PanelEditorTabs';
import { DashNavTimeControls } from '../DashNav/DashNavTimeControls';
import { BackButton } from 'app/core/components/BackButton/BackButton';
import { LocationState } from 'app/types';
import { calculatePanelSize } from './utils';
import { initPanelEditor, panelEditorCleanUp, updatePanelEditorUIState } from './state/actions';
import { PanelEditorUIState, setDiscardChanges } from './state/reducers';
import { FieldConfigEditor } from './FieldConfigEditor';
import { OptionsGroup } from './OptionsGroup';
import { getPanelEditorTabs } from './state/selectors';
import { getPanelStateById } from '../../state/selectors';
import { AngularPanelOptions } from './AngularPanelOptions';

enum Pane {
  Right,
  Top,
}

interface OwnProps {
  dashboard: DashboardModel;
  sourcePanel: PanelModel;
}

interface ConnectedProps {
  location: LocationState;
  plugin?: PanelPlugin;
  panel: PanelModel;
  data: PanelData;
  initDone: boolean;
  tabs: PanelEditorTab[];
  uiState: PanelEditorUIState;
}

interface DispatchProps {
  updateLocation: typeof updateLocation;
  initPanelEditor: typeof initPanelEditor;
  panelEditorCleanUp: typeof panelEditorCleanUp;
  setDiscardChanges: typeof setDiscardChanges;
  updatePanelEditorUIState: typeof updatePanelEditorUIState;
}

type Props = OwnProps & ConnectedProps & DispatchProps;

export class PanelEditorUnconnected extends PureComponent<Props> {
  querySubscription: Unsubscribable;

  componentDidMount() {
    this.props.initPanelEditor(this.props.sourcePanel, this.props.dashboard);
  }

  componentWillUnmount() {
    this.props.panelEditorCleanUp();
  }

  onPanelExit = () => {
    getLocationService().partial({ editPanel: null });
    // this.props.updateLocation({
    //   query: { editPanel: null },
    //   partial: true,
    // });
  };

  onDiscard = () => {
    this.props.setDiscardChanges(true);
    getLocationService().partial({ editPanel: null });
    // this.props.updateLocation({
    //   query: { editPanel: null },
    //   partial: true,
    // });
  };

  onChangeTab = (tab: PanelEditorTab) => {
    this.props.updateLocation({ query: { tab: tab.id }, partial: true });
  };

  onFieldConfigsChange = (fieldOptions: FieldConfigSource) => {
    // NOTE: for now, assume this is from 'fieldOptions' -- TODO? put on panel model directly?
    const { panel } = this.props;
    const options = panel.getOptions();
    panel.updateOptions({
      ...options,
      fieldOptions, // Assume it is from shared singlestat -- TODO own property?
    });
    this.forceUpdate();
  };

  renderFieldOptions(plugin: PanelPlugin) {
    const { panel, data } = this.props;

    const fieldOptions = panel.options['fieldOptions'] as FieldConfigSource;

    if (!fieldOptions) {
      return null;
    }

    return (
      <FieldConfigEditor
        config={fieldOptions}
        plugin={plugin}
        onChange={this.onFieldConfigsChange}
        data={data.series}
      />
    );
  }

  onPanelOptionsChanged = (options: any) => {
    this.props.panel.updateOptions(options);
    this.forceUpdate();
  };

  renderPanelSettings(plugin: PanelPlugin) {
    const { data, panel, dashboard } = this.props;

    if (plugin.editor && panel) {
      return (
        <div style={{ marginTop: '10px' }}>
          <plugin.editor data={data} options={panel.getOptions()} onOptionsChange={this.onPanelOptionsChanged} />
        </div>
      );
    }

    return <AngularPanelOptions panel={panel} dashboard={dashboard} plugin={plugin} />;
  }

  onDragFinished = (pane: Pane, size: number) => {
    document.body.style.cursor = 'auto';
    const targetPane = pane === Pane.Top ? 'topPaneSize' : 'rightPaneSize';
    const { updatePanelEditorUIState } = this.props;
    updatePanelEditorUIState({
      [targetPane]: size,
    });
  };

  onDragStarted = () => {
    document.body.style.cursor = 'row-resize';
  };

  onPanelTitleChange = (title: string) => {
    this.props.panel.title = title;
    this.forceUpdate();
  };

  onDiplayModeChange = (mode: SelectableValue<DisplayMode>) => {
    const { updatePanelEditorUIState } = this.props;
    updatePanelEditorUIState({
      mode: mode.value,
    });
  };

  onTogglePanelOptions = () => {
    const { uiState, updatePanelEditorUIState } = this.props;
    updatePanelEditorUIState({ isPanelOptionsVisible: !uiState.isPanelOptionsVisible });
  };

  renderHorizontalSplit(styles: any) {
    const { dashboard, panel, tabs, data, uiState } = this.props;

    return (
      <SplitPane
        split="horizontal"
        minSize={50}
        primary="first"
        /* Use persisted state for default size */
        defaultSize={uiState.topPaneSize}
        pane2Style={{ minHeight: 0 }}
        resizerClassName={styles.resizerH}
        onDragStarted={this.onDragStarted}
        onDragFinished={size => this.onDragFinished(Pane.Top, size)}
      >
        <div className={styles.panelWrapper}>
          <AutoSizer>
            {({ width, height }) => {
              if (width < 3 || height < 3) {
                return null;
              }
              return (
                <div className={styles.centeringContainer} style={{ width, height }}>
                  <div style={calculatePanelSize(uiState.mode, width, height, panel)}>
                    <DashboardPanel
                      dashboard={dashboard}
                      panel={panel}
                      isEditing={false}
                      isInEditMode
                      isFullscreen={false}
                      isInView={true}
                    />
                  </div>
                </div>
              );
            }}
          </AutoSizer>
        </div>
        <div className={styles.tabsWrapper}>
          <PanelEditorTabs panel={panel} dashboard={dashboard} tabs={tabs} onChangeTab={this.onChangeTab} data={data} />
        </div>
      </SplitPane>
    );
  }

  renderToolbar() {
    const { dashboard, location, uiState, panel } = this.props;
    const styles = getStyles(config.theme);

    return (
      <div className={styles.toolbar}>
        <div className={styles.toolbarLeft}>
          <BackButton onClick={this.onPanelExit} />
          <PanelTitle value={panel.title} onChange={this.onPanelTitleChange} />
        </div>
        <div className={styles.toolbarLeft}>
          <div className={styles.toolbarItem}>
            <Forms.Button className={styles.toolbarItem} variant="secondary" onClick={this.onDiscard}>
              Discard changes
            </Forms.Button>
          </div>
          <div className={styles.toolbarItem}>
            <Forms.Select
              value={displayModes.find(v => v.value === uiState.mode)}
              options={displayModes}
              onChange={this.onDiplayModeChange}
            />
          </div>
          <div className={styles.toolbarItem}>
            <DashNavTimeControls dashboard={dashboard} location={location} updateLocation={updateLocation} />
          </div>
          <div className={styles.toolbarItem}>
            <Forms.Button
              className={styles.toolbarItem}
              icon="fa fa-sliders"
              variant="secondary"
              onClick={this.onTogglePanelOptions}
            />
          </div>
        </div>
      </div>
    );
  }

  renderOptionsPane(styles: any) {
    const { plugin } = this.props;

    return (
      <div className={styles.panelOptionsPane}>
        <CustomScrollbar>
          {plugin && (
            <>
              {this.renderFieldOptions(plugin)}
              <OptionsGroup title={`${plugin.meta.name} options`}>{this.renderPanelSettings(plugin)}</OptionsGroup>
            </>
          )}
        </CustomScrollbar>
      </div>
    );
  }

  renderWithOptionsPane(styles: any) {
    const { uiState } = this.props;

    return (
      <SplitPane
        split="vertical"
        minSize={100}
        primary="second"
        /* Use persisted state for default size */
        defaultSize={uiState.rightPaneSize}
        resizerClassName={styles.resizerV}
        onDragStarted={() => (document.body.style.cursor = 'col-resize')}
        onDragFinished={size => this.onDragFinished(Pane.Right, size)}
      >
        {this.renderHorizontalSplit(styles)}
        {this.renderOptionsPane(styles)}
      </SplitPane>
    );
  }

  render() {
    const { initDone, uiState } = this.props;
    const styles = getStyles(config.theme);

    if (!initDone) {
      return null;
    }

    return (
      <div className={styles.wrapper}>
        {this.renderToolbar()}
        <div className={styles.panesWrapper}>
          {uiState.isPanelOptionsVisible ? this.renderWithOptionsPane(styles) : this.renderHorizontalSplit(styles)}
        </div>
      </div>
    );
  }
}

const mapStateToProps: MapStateToProps<ConnectedProps, OwnProps, StoreState> = (state, props) => {
  const panel = state.panelEditorNew.getPanel();
  const { plugin } = getPanelStateById(state.dashboard, panel.id);

  return {
    location: state.location,
    plugin: plugin,
    panel: state.panelEditorNew.getPanel(),
    data: state.panelEditorNew.getData(),
    initDone: state.panelEditorNew.initDone,
    tabs: getPanelEditorTabs(state.location, plugin),
    uiState: state.panelEditorNew.ui,
  };
};

const mapDispatchToProps: MapDispatchToProps<DispatchProps, OwnProps> = {
  updateLocation,
  initPanelEditor,
  panelEditorCleanUp,
  setDiscardChanges,
  updatePanelEditorUIState,
};

export const PanelEditor = connect(mapStateToProps, mapDispatchToProps)(PanelEditorUnconnected);

/*
 * Styles
 */
const getStyles = stylesFactory((theme: GrafanaTheme) => {
  const handleColor = theme.colors.blueLight;
  const background = selectThemeVariant({ light: theme.colors.white, dark: theme.colors.inputBlack }, theme.type);

  const resizer = css`
    font-style: italic;
    background: transparent;
    border-top: 0;
    border-right: 0;
    border-bottom: 0;
    border-left: 0;
    border-color: transparent;
    border-style: solid;
    transition: 0.2s border-color ease-in-out;

    &:hover {
      border-color: ${handleColor};
    }
  `;

  return {
    wrapper: css`
      width: 100%;
      height: 100%;
      position: fixed;
      z-index: ${theme.zIndex.modal};
      top: 0;
      left: 0;
      right: 0;
      bottom: 0;
      background: ${background};
      display: flex;
      flex-direction: column;
    `,
    panesWrapper: css`
      flex: 1 1 0;
      min-height: 0;
      width: 100%;
      position: relative;
    `,
    panelWrapper: css`
      width: 100%;
      padding-left: ${theme.spacing.sm};
      height: 100%;
    `,
    resizerV: cx(
      resizer,
      css`
        cursor: col-resize;
        width: 8px;
        border-right-width: 1px;
      `
    ),
    resizerH: cx(
      resizer,
      css`
        height: 8px;
        cursor: row-resize;
        position: relative;
        top: 49px;
        z-index: 1;
        border-top-width: 1px;
      `
    ),
    tabsWrapper: css`
      height: 100%;
      width: 100%;
    `,
    panelOptionsPane: css`
      height: 100%;
      width: 100%;
      background: ${theme.colors.pageBg};
      border-bottom: none;
    `,
    toolbar: css`
      display: flex;
      padding: ${theme.spacing.sm};
      justify-content: space-between;
    `,
    toolbarLeft: css`
      padding-left: ${theme.spacing.sm};
      display: flex;
      align-items: center;
    `,
    toolbarItem: css`
      margin-right: ${theme.spacing.sm};

      &:last-child {
        margin-right: 0;
      }
    `,
    centeringContainer: css`
      display: flex;
      justify-content: center;
      align-items: center;
    `,
  };
});<|MERGE_RESOLUTION|>--- conflicted
+++ resolved
@@ -1,11 +1,7 @@
 import React, { PureComponent } from 'react';
 import { FieldConfigSource, GrafanaTheme, PanelData, PanelPlugin, SelectableValue } from '@grafana/data';
-<<<<<<< HEAD
-import { CustomScrollbar, Forms, Icon, selectThemeVariant, stylesFactory } from '@grafana/ui';
 import { getLocationService } from '@grafana/runtime';
-=======
 import { CustomScrollbar, Forms, selectThemeVariant, stylesFactory } from '@grafana/ui';
->>>>>>> c3884abf
 import { css, cx } from 'emotion';
 import config from 'app/core/config';
 import AutoSizer from 'react-virtualized-auto-sizer';
