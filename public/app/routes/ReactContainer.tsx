--- conflicted
+++ resolved
@@ -1,18 +1,17 @@
-<<<<<<< HEAD
 // // Libraries
 // import React from 'react';
 // import ReactDOM from 'react-dom';
 // import { Provider } from 'react-redux';
-//
+
 // // Utils and services
 // import coreModule from 'app/core/core_module';
 // import { store } from 'app/store/store';
 // import { ContextSrv } from 'app/core/services/context_srv';
 // import { provideTheme } from 'app/core/utils/ConfigProvider';
-// import { ErrorBoundaryAlert } from '@grafana/ui';
+// import { ErrorBoundaryAlert, ModalRoot, ModalsProvider } from '@grafana/ui';
 // import { GrafanaRootScope } from './GrafanaCtrl';
-//
-// function WrapInProvider(store: any, Component: any, props: any) {
+
+// export function WrapInProvider(store: any, Component: any, props: any) {
 //   return (
 //     <Provider store={store}>
 //       <ErrorBoundaryAlert style="page">
@@ -21,7 +20,18 @@
 //     </Provider>
 //   );
 // }
-//
+
+// export const provideModalsContext = (component: any) => {
+//   return (props: any) => (
+//     <ModalsProvider>
+//       <>
+//         {React.createElement(component, { ...props })}
+//         <ModalRoot />
+//       </>
+//     </ModalsProvider>
+//   );
+// };
+
 // /** @ngInject */
 // export function reactContainer(
 //   $route: any,
@@ -34,7 +44,6 @@
 //     restrict: 'E',
 //     template: '',
 //     link(scope: any, elem: JQuery) {
-//       debugger;
 //       // Check permissions for this component
 //       const roles: string[] = $route.current.locals.roles;
 //       if (roles && roles.length) {
@@ -42,14 +51,13 @@
 //           $location.url('/');
 //         }
 //       }
-//
+
 //       let { component } = $route.current.locals;
 //       // Dynamic imports return whole module, need to extract default export
 //       if (component.default) {
 //         component = component.default;
 //       }
-//
-//       debugger;
+
 //       const props = {
 //         $injector: $injector,
 //         $rootScope: $rootScope,
@@ -57,11 +65,11 @@
 //         $contextSrv: contextSrv,
 //         routeInfo: $route.current.$$route.routeInfo,
 //       };
-//
+
 //       document.body.classList.add('is-react');
-//
-//       ReactDOM.render(WrapInProvider(store, provideTheme(component), props), elem[0]);
-//
+
+//       ReactDOM.render(WrapInProvider(store, provideTheme(provideModalsContext(component)), props), elem[0]);
+
 //       scope.$on('$destroy', () => {
 //         document.body.classList.remove('is-react');
 //         ReactDOM.unmountComponentAtNode(elem[0]);
@@ -69,88 +77,5 @@
 //     },
 //   };
 // }
-//
-// coreModule.directive('reactContainer', reactContainer);
-=======
-// Libraries
-import React from 'react';
-import ReactDOM from 'react-dom';
-import { Provider } from 'react-redux';
 
-// Utils and services
-import coreModule from 'app/core/core_module';
-import { store } from 'app/store/store';
-import { ContextSrv } from 'app/core/services/context_srv';
-import { provideTheme } from 'app/core/utils/ConfigProvider';
-import { ErrorBoundaryAlert, ModalRoot, ModalsProvider } from '@grafana/ui';
-import { GrafanaRootScope } from './GrafanaCtrl';
-
-export function WrapInProvider(store: any, Component: any, props: any) {
-  return (
-    <Provider store={store}>
-      <ErrorBoundaryAlert style="page">
-        <Component {...props} />
-      </ErrorBoundaryAlert>
-    </Provider>
-  );
-}
-
-export const provideModalsContext = (component: any) => {
-  return (props: any) => (
-    <ModalsProvider>
-      <>
-        {React.createElement(component, { ...props })}
-        <ModalRoot />
-      </>
-    </ModalsProvider>
-  );
-};
-
-/** @ngInject */
-export function reactContainer(
-  $route: any,
-  $location: any,
-  $injector: any,
-  $rootScope: GrafanaRootScope,
-  contextSrv: ContextSrv
-) {
-  return {
-    restrict: 'E',
-    template: '',
-    link(scope: any, elem: JQuery) {
-      // Check permissions for this component
-      const roles: string[] = $route.current.locals.roles;
-      if (roles && roles.length) {
-        if (!roles.some(r => contextSrv.hasRole(r))) {
-          $location.url('/');
-        }
-      }
-
-      let { component } = $route.current.locals;
-      // Dynamic imports return whole module, need to extract default export
-      if (component.default) {
-        component = component.default;
-      }
-
-      const props = {
-        $injector: $injector,
-        $rootScope: $rootScope,
-        $scope: scope,
-        $contextSrv: contextSrv,
-        routeInfo: $route.current.$$route.routeInfo,
-      };
-
-      document.body.classList.add('is-react');
-
-      ReactDOM.render(WrapInProvider(store, provideTheme(provideModalsContext(component)), props), elem[0]);
-
-      scope.$on('$destroy', () => {
-        document.body.classList.remove('is-react');
-        ReactDOM.unmountComponentAtNode(elem[0]);
-      });
-    },
-  };
-}
-
-coreModule.directive('reactContainer', reactContainer);
->>>>>>> c3884abf
+// coreModule.directive('reactContainer', reactContainer);