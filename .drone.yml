--- conflicted
+++ resolved
@@ -796,13 +796,8 @@
     MYSQL_PASSWORD: password
     MYSQL_ROOT_PASSWORD: rootpass
     MYSQL_USER: grafana
-<<<<<<< HEAD
-  image: mysql:8.0.32
-  name: mysql
-=======
   image: mysql:5.7.39
   name: mysql57
->>>>>>> c59bd7c5
   volumes:
   - name: mysql57
     path: /var/lib/mysql
@@ -1868,10 +1863,6 @@
     MYSQL_PASSWORD: password
     MYSQL_ROOT_PASSWORD: rootpass
     MYSQL_USER: grafana
-<<<<<<< HEAD
-  image: mysql:8.0.32
-  name: mysql
-=======
   image: mysql:5.7.39
   name: mysql57
   volumes:
@@ -1886,7 +1877,6 @@
     MYSQL_USER: grafana
   image: mysql:8.0.32
   name: mysql80
->>>>>>> c59bd7c5
   volumes:
   - name: mysql80
     path: /var/lib/mysql
@@ -5142,13 +5132,8 @@
     MYSQL_PASSWORD: password
     MYSQL_ROOT_PASSWORD: rootpass
     MYSQL_USER: grafana
-<<<<<<< HEAD
-  image: mysql:8.0.32
-  name: mysql
-=======
   image: mysql:5.7.39
   name: mysql57
->>>>>>> c59bd7c5
   volumes:
   - name: mysql57
     path: /var/lib/mysql
@@ -5874,13 +5859,8 @@
     MYSQL_PASSWORD: password
     MYSQL_ROOT_PASSWORD: rootpass
     MYSQL_USER: grafana
-<<<<<<< HEAD
-  image: mysql:8.0.32
-  name: mysql
-=======
   image: mysql:5.7.39
   name: mysql57
->>>>>>> c59bd7c5
   volumes:
   - name: mysql57
     path: /var/lib/mysql
@@ -6412,13 +6392,8 @@
     MYSQL_PASSWORD: password
     MYSQL_ROOT_PASSWORD: rootpass
     MYSQL_USER: grafana
-<<<<<<< HEAD
-  image: mysql:8.0.32
-  name: mysql
-=======
   image: mysql:5.7.39
   name: mysql57
->>>>>>> c59bd7c5
   volumes:
   - name: mysql57
     path: /var/lib/mysql
@@ -6594,13 +6569,8 @@
     MYSQL_PASSWORD: password
     MYSQL_ROOT_PASSWORD: rootpass
     MYSQL_USER: grafana
-<<<<<<< HEAD
-  image: mysql:8.0.32
-  name: mysql
-=======
   image: mysql:5.7.39
   name: mysql57
->>>>>>> c59bd7c5
   volumes:
   - name: mysql57
     path: /var/lib/mysql
