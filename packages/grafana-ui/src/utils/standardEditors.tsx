import React from 'react';
import {
  DataLink,
  dataLinksOverrideProcessor,
  FieldConfigPropertyItem,
  FieldType,
  NumberFieldConfigSettings,
  numberOverrideProcessor,
  standardEditorsRegistry,
  StandardEditorsRegistryItem,
  StringFieldConfigSettings,
  stringOverrideProcessor,
  ThresholdsConfig,
  ThresholdsFieldConfigSettings,
  thresholdsOverrideProcessor,
  ValueMapping,
  ValueMappingFieldConfigSettings,
  valueMappingsOverrideProcessor,
  ThresholdsMode,
  identityOverrideProcessor,
  TimeZone,
  FieldColor,
  NullValueMode,
} from '@grafana/data';

import { Switch } from '../components/Switch/Switch';
import {
  NumberValueEditor,
  RadioButtonGroup,
  StringValueEditor,
  StringArrayEditor,
  SelectValueEditor,
  TimeZonePicker,
} from '../components';
import { ValueMappingsValueEditor } from '../components/OptionsUI/mappings';
import { ThresholdsValueEditor } from '../components/OptionsUI/thresholds';
import { UnitValueEditor } from '../components/OptionsUI/units';
import { DataLinksValueEditor } from '../components/OptionsUI/links';
import { ColorValueEditor } from '../components/OptionsUI/color';
import { FieldColorEditor } from '../components/OptionsUI/fieldColor';
import { StatsPickerEditor } from '../components/OptionsUI/stats';

/**
 * Returns collection of common field config properties definitions
 */
export const getStandardFieldConfigs = () => {
  const category = ['Standard options'];
  const displayName: FieldConfigPropertyItem<any, string, StringFieldConfigSettings> = {
    id: 'displayName',
    path: 'displayName',
    name: 'Display name',
    description: 'Change the field or series name',
    editor: standardEditorsRegistry.get('text').editor as any,
    override: standardEditorsRegistry.get('text').editor as any,
    process: stringOverrideProcessor,
    settings: {
      placeholder: 'none',
      expandTemplateVars: true,
    },
    shouldApply: () => true,
    category,
  };

  const unit: FieldConfigPropertyItem<any, string, StringFieldConfigSettings> = {
    id: 'unit',
    path: 'unit',
    name: 'Unit',
    description: '',

    editor: standardEditorsRegistry.get('unit').editor as any,
    override: standardEditorsRegistry.get('unit').editor as any,
    process: stringOverrideProcessor,

    settings: {
      placeholder: 'none',
    },

    shouldApply: field => field.type === FieldType.number,
    category,
  };

  const min: FieldConfigPropertyItem<any, number, NumberFieldConfigSettings> = {
    id: 'min',
    path: 'min',
    name: 'Min',
    description: 'Leave empty to calculate based on all values',

    editor: standardEditorsRegistry.get('number').editor as any,
    override: standardEditorsRegistry.get('number').editor as any,
    process: numberOverrideProcessor,

    settings: {
      placeholder: 'auto',
    },
    shouldApply: field => field.type === FieldType.number,
    category,
  };

  const max: FieldConfigPropertyItem<any, number, NumberFieldConfigSettings> = {
    id: 'max',
    path: 'max',
    name: 'Max',
    description: 'Leave empty to calculate based on all values',

    editor: standardEditorsRegistry.get('number').editor as any,
    override: standardEditorsRegistry.get('number').editor as any,
    process: numberOverrideProcessor,

    settings: {
      placeholder: 'auto',
    },

    shouldApply: field => field.type === FieldType.number,
    category,
  };

  const decimals: FieldConfigPropertyItem<any, number, NumberFieldConfigSettings> = {
    id: 'decimals',
    path: 'decimals',
    name: 'Decimals',

    editor: standardEditorsRegistry.get('number').editor as any,
    override: standardEditorsRegistry.get('number').editor as any,
    process: numberOverrideProcessor,

    settings: {
      placeholder: 'auto',
      min: 0,
      max: 15,
      integer: true,
    },

    shouldApply: field => field.type === FieldType.number,
    category,
  };

  const thresholds: FieldConfigPropertyItem<any, ThresholdsConfig, ThresholdsFieldConfigSettings> = {
    id: 'thresholds',
    path: 'thresholds',
    name: 'Thresholds',

    editor: standardEditorsRegistry.get('thresholds').editor as any,
    override: standardEditorsRegistry.get('thresholds').editor as any,
    process: thresholdsOverrideProcessor,
    settings: {},
    defaultValue: {
      mode: ThresholdsMode.Absolute,
      steps: [
        { value: -Infinity, color: 'green' },
        { value: 80, color: 'red' },
      ],
    },
    shouldApply: () => true,
    category: ['Thresholds'],
    getItemsCount: value => (value ? value.steps.length : 0),
  };

  const mappings: FieldConfigPropertyItem<any, ValueMapping[], ValueMappingFieldConfigSettings> = {
    id: 'mappings',
    path: 'mappings',
    name: 'Value mappings',
    description: 'Modify the display text based on input value',

    editor: standardEditorsRegistry.get('mappings').editor as any,
    override: standardEditorsRegistry.get('mappings').editor as any,
    process: valueMappingsOverrideProcessor,
    settings: {},
    defaultValue: [],
    shouldApply: () => true,
    category: ['Value mappings'],
    getItemsCount: (value?) => (value ? value.length : 0),
  };

  const noValue: FieldConfigPropertyItem<any, string, StringFieldConfigSettings> = {
    id: 'noValue',
    path: 'noValue',
    name: 'No Value',
    description: 'What to show when there is no value',

    editor: standardEditorsRegistry.get('text').editor as any,
    override: standardEditorsRegistry.get('text').editor as any,
    process: stringOverrideProcessor,

    settings: {
      placeholder: '-',
    },
    // ??? any optionsUi with no value
    shouldApply: () => true,
    category,
  };

  const links: FieldConfigPropertyItem<any, DataLink[], StringFieldConfigSettings> = {
    id: 'links',
    path: 'links',
    name: 'Data links',
    editor: standardEditorsRegistry.get('links').editor as any,
    override: standardEditorsRegistry.get('links').editor as any,
    process: dataLinksOverrideProcessor,
    settings: {
      placeholder: '-',
    },
    shouldApply: () => true,
    category: ['Data links'],
    getItemsCount: value => (value ? value.length : 0),
  };

<<<<<<< HEAD
  const nullValueMode: FieldConfigPropertyItem<any, NullValueMode, any> = {
    id: 'nullValueMode',
    path: 'nullValueMode',
    name: 'Display data point gaps as',
    editor: standardEditorsRegistry.get('radio').editor as any,
    override: standardEditorsRegistry.get('radio').editor as any,
    process: (value, context, settings) => value,
    settings: {
      options: [
        { value: NullValueMode.Null, label: 'null' },
        { value: NullValueMode.Ignore, label: 'Connected' },
        { value: NullValueMode.AsZero, label: 'Zero' },
      ],
    },
    defaultValue: NullValueMode.Null,
    shouldApply: () => true,
    category,
    getItemsCount: value => (value ? value.length : 0),
  };

  return [unit, min, max, decimals, displayName, noValue, thresholds, mappings, links, nullValueMode];
=======
  const color: FieldConfigPropertyItem<any, FieldColor | undefined, {}> = {
    id: 'color',
    path: 'color',
    name: 'Color scheme',
    description: 'Select palette, gradient or single color',
    editor: standardEditorsRegistry.get('fieldColor').editor as any,
    override: standardEditorsRegistry.get('fieldColor').editor as any,
    process: identityOverrideProcessor,
    shouldApply: () => true,
    category,
  };

  return [unit, min, max, decimals, displayName, noValue, color, thresholds, mappings, links];
>>>>>>> 8760627e
};

/**
 * Returns collection of standard option editors definitions
 */
export const getStandardOptionEditors = () => {
  const number: StandardEditorsRegistryItem<number> = {
    id: 'number',
    name: 'Number',
    description: 'Allows numeric values input',
    editor: NumberValueEditor as any,
  };

  const text: StandardEditorsRegistryItem<string> = {
    id: 'text',
    name: 'Text',
    description: 'Allows string values input',
    editor: StringValueEditor as any,
  };

  const strings: StandardEditorsRegistryItem<string[]> = {
    id: 'strings',
    name: 'String array',
    description: 'An array of strings',
    editor: StringArrayEditor as any,
  };

  const boolean: StandardEditorsRegistryItem<boolean> = {
    id: 'boolean',
    name: 'Boolean',
    description: 'Allows boolean values input',
    editor: props => <Switch {...props} onChange={e => props.onChange(e.currentTarget.checked)} />,
  };

  const select: StandardEditorsRegistryItem<any> = {
    id: 'select',
    name: 'Select',
    description: 'Allows option selection',
    editor: SelectValueEditor as any,
  };

  const radio: StandardEditorsRegistryItem<any> = {
    id: 'radio',
    name: 'Radio',
    description: 'Allows option selection',
    editor: props => <RadioButtonGroup {...props} options={props.item.settings?.options} />,
  };

  const unit: StandardEditorsRegistryItem<string> = {
    id: 'unit',
    name: 'Unit',
    description: 'Allows unit input',
    editor: UnitValueEditor as any,
  };

  const thresholds: StandardEditorsRegistryItem<ThresholdsConfig> = {
    id: 'thresholds',
    name: 'Thresholds',
    description: 'Allows defining thresholds',
    editor: ThresholdsValueEditor as any,
  };

  const mappings: StandardEditorsRegistryItem<ValueMapping[]> = {
    id: 'mappings',
    name: 'Mappings',
    description: 'Allows defining value mappings',
    editor: ValueMappingsValueEditor as any,
  };

  const color: StandardEditorsRegistryItem<string> = {
    id: 'color',
    name: 'Color',
    description: 'Allows color selection',
    editor: props => <ColorValueEditor value={props.value} onChange={props.onChange} />,
  };

  const fieldColor: StandardEditorsRegistryItem<FieldColor> = {
    id: 'fieldColor',
    name: 'Field Color',
    description: 'Field color selection',
    editor: FieldColorEditor as any,
  };

  const links: StandardEditorsRegistryItem<DataLink[]> = {
    id: 'links',
    name: 'Links',
    description: 'Allows defining data links',
    editor: DataLinksValueEditor as any,
  };

  const statsPicker: StandardEditorsRegistryItem<string[]> = {
    id: 'stats-picker',
    name: 'Stats Picker',
    editor: StatsPickerEditor as any,
    description: '',
  };

  const timeZone: StandardEditorsRegistryItem<TimeZone> = {
    id: 'timezone',
    name: 'Time Zone',
    description: 'Time zone selection',
    editor: TimeZonePicker as any,
  };

  return [
    text,
    number,
    boolean,
    radio,
    select,
    unit,
    mappings,
    thresholds,
    links,
    statsPicker,
    strings,
    timeZone,
    fieldColor,
    color,
  ];
};<|MERGE_RESOLUTION|>--- conflicted
+++ resolved
@@ -204,7 +204,6 @@
     getItemsCount: value => (value ? value.length : 0),
   };
 
-<<<<<<< HEAD
   const nullValueMode: FieldConfigPropertyItem<any, NullValueMode, any> = {
     id: 'nullValueMode',
     path: 'nullValueMode',
@@ -225,8 +224,6 @@
     getItemsCount: value => (value ? value.length : 0),
   };
 
-  return [unit, min, max, decimals, displayName, noValue, thresholds, mappings, links, nullValueMode];
-=======
   const color: FieldConfigPropertyItem<any, FieldColor | undefined, {}> = {
     id: 'color',
     path: 'color',
@@ -239,8 +236,7 @@
     category,
   };
 
-  return [unit, min, max, decimals, displayName, noValue, color, thresholds, mappings, links];
->>>>>>> 8760627e
+  return [unit, min, max, decimals, displayName, noValue, color, thresholds, mappings, links, nullValueMode];
 };
 
 /**
