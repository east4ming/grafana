--- conflicted
+++ resolved
@@ -29,11 +29,7 @@
 
 1. Create a new YAML in the following folder: **provisioning/access-control**. For example, `provisioning/access-control/custom-roles.yml`
 
-<<<<<<< HEAD
-4. Add RBAC provisioning details to the configuration file. See [manage RBAC roles]({{< relref "./manage-rbac-roles/" >}}) and [assign RBAC roles]({{< relref "./assign-rbac-roles/" >}}) for instructions, and see this [example role provisioning file]({{< relref "./#example" >}}) for a complete example of a provisioning file.
-=======
 1. Add RBAC provisioning details to the configuration file.
->>>>>>> d7b4a017
 
    Refer to [Manage RBAC roles]({{< relref "./manage-rbac-roles/" >}}) and [Assign RBAC roles]({{< relref "./assign-rbac-roles/" >}}) for instructions.
 
