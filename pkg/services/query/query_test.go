--- conflicted
+++ resolved
@@ -449,7 +449,6 @@
 		DataSources:           dss,
 		SimulatePluginFailure: false,
 	}
-<<<<<<< HEAD
 
 	pCtxProvider := plugincontext.ProvideService(
 		localcache.ProvideService(), &plugins.FakePluginStore{
@@ -461,12 +460,8 @@
 		}, fakeDatasourceService,
 		pluginSettings.ProvideService(sqlStore, secretsService), plugincontext.ProvideKeyService(),
 	)
-	exprService := expr.ProvideService(&setting.Cfg{ExpressionsEnabled: true}, pc, pCtxProvider, &featuremgmt.FeatureManager{})
+	exprService := expr.ProvideService(&setting.Cfg{ExpressionsEnabled: true}, pc, pCtxProvider, &featuremgmt.FeatureManager{}, nil)
 	queryService := ProvideService(setting.NewCfg(), dc, exprService, rv, pc, pCtxProvider) // provider belonging to this package
-=======
-	exprService := expr.ProvideService(&setting.Cfg{ExpressionsEnabled: true}, pc, fakeDatasourceService, &featuremgmt.FeatureManager{}, nil)
-	queryService := ProvideService(setting.NewCfg(), dc, exprService, rv, ds, pc) // provider belonging to this package
->>>>>>> c505d264
 	return &testContext{
 		pluginContext:          pc,
 		secretStore:            ss,
