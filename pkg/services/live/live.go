package live

import (
	"context"
	"encoding/json"
	"errors"
	"fmt"
	"io/ioutil"
	"net/http"
	"net/url"
	"os"
	"strings"
	"sync"
	"time"

	"github.com/grafana/grafana/pkg/bus"

	"github.com/grafana/grafana/pkg/services/live/leader"
	jsoniter "github.com/json-iterator/go"

	"github.com/grafana/grafana/pkg/services/query"

	"github.com/centrifugal/centrifuge"
	"github.com/go-redis/redis/v8"
	"github.com/gobwas/glob"
	"github.com/grafana/grafana-plugin-sdk-go/backend"
	"github.com/grafana/grafana-plugin-sdk-go/live"
	"github.com/grafana/grafana/pkg/api/dtos"
	"github.com/grafana/grafana/pkg/api/response"
	"github.com/grafana/grafana/pkg/api/routing"
	"github.com/grafana/grafana/pkg/infra/localcache"
	"github.com/grafana/grafana/pkg/infra/log"
	"github.com/grafana/grafana/pkg/infra/usagestats"
	"github.com/grafana/grafana/pkg/middleware"
	"github.com/grafana/grafana/pkg/models"
	"github.com/grafana/grafana/pkg/plugins"
	"github.com/grafana/grafana/pkg/plugins/plugincontext"
	"github.com/grafana/grafana/pkg/services/datasources"
	"github.com/grafana/grafana/pkg/services/live/database"
	"github.com/grafana/grafana/pkg/services/live/features"
	"github.com/grafana/grafana/pkg/services/live/livecontext"
	"github.com/grafana/grafana/pkg/services/live/liveplugin"
	"github.com/grafana/grafana/pkg/services/live/managedstream"
	"github.com/grafana/grafana/pkg/services/live/orgchannel"
	"github.com/grafana/grafana/pkg/services/live/pipeline"
	"github.com/grafana/grafana/pkg/services/live/pushws"
	"github.com/grafana/grafana/pkg/services/live/runstream"
	"github.com/grafana/grafana/pkg/services/live/survey"
	"github.com/grafana/grafana/pkg/services/secrets"
	"github.com/grafana/grafana/pkg/services/sqlstore"
	"github.com/grafana/grafana/pkg/setting"
	"github.com/grafana/grafana/pkg/tsdb/cloudwatch"
	"github.com/grafana/grafana/pkg/util"
	"github.com/grafana/grafana/pkg/web"
	"golang.org/x/sync/errgroup"
)

var (
	logger   = log.New("live")
	loggerCF = log.New("live.centrifuge")
)

// CoreGrafanaScope list of core features
type CoreGrafanaScope struct {
	Features map[string]models.ChannelHandlerFactory

	// The generic service to advertise dashboard changes
	Dashboards models.DashboardActivityChannel
}

//nolint: gocyclo
func ProvideService(plugCtxProvider *plugincontext.Provider, cfg *setting.Cfg, routeRegister routing.RouteRegister,
	logsService *cloudwatch.LogsService, pluginStore plugins.Store, cacheService *localcache.CacheService,
	dataSourceCache datasources.CacheService, sqlStore *sqlstore.SQLStore, secretsService secrets.Service,
	usageStatsService usagestats.Service, queryDataService *query.Service, bus bus.Bus) (*GrafanaLive, error) {
	g := &GrafanaLive{
		Cfg:                   cfg,
		bus:                   bus,
		PluginContextProvider: plugCtxProvider,
		RouteRegister:         routeRegister,
		LogsService:           logsService,
		pluginStore:           pluginStore,
		CacheService:          cacheService,
		DataSourceCache:       dataSourceCache,
		SQLStore:              sqlStore,
		SecretsService:        secretsService,
		queryDataService:      queryDataService,
		channels:              make(map[string]models.ChannelHandler),
		GrafanaScope: CoreGrafanaScope{
			Features: make(map[string]models.ChannelHandlerFactory),
		},
		usageStatsService: usageStatsService,
	}

	logger.Debug("GrafanaLive initialization", "ha", g.IsHA())

	// We use default config here as starting point. Default config contains
	// reasonable values for available options.
	scfg := centrifuge.DefaultConfig

	// scfg.LogLevel = centrifuge.LogLevelDebug
	scfg.LogHandler = handleLog
	scfg.LogLevel = centrifuge.LogLevelError
	scfg.MetricsNamespace = "grafana_live"

	// Node is the core object in Centrifuge library responsible for many useful
	// things. For example Node allows to publish messages to channels from server
	// side with its Publish method.
	node, err := centrifuge.New(scfg)
	if err != nil {
		return nil, err
	}
	g.node = node

	if g.IsHA() {
		// Configure HA with Redis. In this case Centrifuge nodes
		// will be connected over Redis PUB/SUB. Presence will work
		// globally since kept inside Redis.
		redisAddress := g.Cfg.LiveHAEngineAddress
		redisShardConfigs := []centrifuge.RedisShardConfig{
			{Address: redisAddress},
		}
		var redisShards []*centrifuge.RedisShard
		for _, redisConf := range redisShardConfigs {
			redisShard, err := centrifuge.NewRedisShard(node, redisConf)
			if err != nil {
				return nil, fmt.Errorf("error connecting to Live Redis: %v", err)
			}
			redisShards = append(redisShards, redisShard)
		}

		broker, err := centrifuge.NewRedisBroker(node, centrifuge.RedisBrokerConfig{
			Prefix: "gf_live",

			// Use reasonably large expiration interval for stream meta key,
			// much bigger than maximum HistoryLifetime value in Node config.
			// This way stream meta data will expire, in some cases you may want
			// to prevent its expiration setting this to zero value.
			HistoryMetaTTL: 7 * 24 * time.Hour,

			// And configure a couple of shards to use.
			Shards: redisShards,
		})
		if err != nil {
			return nil, fmt.Errorf("error creating Live Redis broker: %v", err)
		}
		node.SetBroker(broker)

		presenceManager, err := centrifuge.NewRedisPresenceManager(node, centrifuge.RedisPresenceManagerConfig{
			Prefix: "gf_live",
			Shards: redisShards,
		})
		if err != nil {
			return nil, fmt.Errorf("error creating Live Redis presence manager: %v", err)
		}
		node.SetPresenceManager(presenceManager)
	}

	var managedStreamRunner *managedstream.Runner
	var leaderManager leader.Manager
	if g.IsHA() {
		redisClient := redis.NewClient(&redis.Options{
			Addr: g.Cfg.LiveHAEngineAddress,
		})
		cmd := redisClient.Ping(context.Background())
		if _, err := cmd.Result(); err != nil {
			return nil, fmt.Errorf("error pinging Redis: %v", err)
		}
		if g.Cfg.FeatureToggles["live-ha-leader"] {
			logger.Debug("Live HA channel leader mode ON")
			leaderManager = leader.NewRedisManager(redisClient)
			g.leaderManager = leaderManager
		}
		managedStreamRunner = managedstream.NewRunner(
			g.Publish,
			liveplugin.NewChannelLocalPublisher(node, nil, g.leaderManager != nil),
			managedstream.NewRedisFrameCache(redisClient),
		)
	} else {
		managedStreamRunner = managedstream.NewRunner(
			g.Publish,
			liveplugin.NewChannelLocalPublisher(node, nil, false),
			managedstream.NewMemoryFrameCache(),
		)
	}

	g.ManagedStreamRunner = managedStreamRunner
	if enabled := g.Cfg.FeatureToggles["live-pipeline"]; enabled {
		var builder pipeline.RuleBuilder
		if os.Getenv("GF_LIVE_DEV_BUILDER") != "" {
			builder = &pipeline.DevRuleBuilder{
				Node:                 node,
				ManagedStream:        g.ManagedStreamRunner,
				FrameStorage:         pipeline.NewFrameStorage(),
				ChannelHandlerGetter: g,
			}
		} else {
			storage := &pipeline.FileStorage{
				DataPath:       cfg.DataPath,
				SecretsService: g.SecretsService,
			}
			g.pipelineStorage = storage
			builder = &pipeline.StorageRuleBuilder{
				Node:                 node,
				ManagedStream:        g.ManagedStreamRunner,
				FrameStorage:         pipeline.NewFrameStorage(),
				Storage:              storage,
				ChannelHandlerGetter: g,
				SecretsService:       g.SecretsService,
			}
		}
		channelRuleGetter := pipeline.NewCacheSegmentedTree(builder)

		// Pre-build/validate channel rules for all organizations on start.
		// This can be unreasonable to have in production scenario with many
		// organizations.
		orgQuery := &models.SearchOrgsQuery{}
		err := sqlstore.SearchOrgs(context.Background(), orgQuery)
		if err != nil {
			return nil, fmt.Errorf("can't get org list: %w", err)
		}
		for _, org := range orgQuery.Result {
			_, _, err := channelRuleGetter.Get(org.Id, "")
			if err != nil {
				return nil, fmt.Errorf("error building channel rules for org %d: %w", org.Id, err)
			}
		}

		g.Pipeline, err = pipeline.New(channelRuleGetter)
		if err != nil {
			return nil, err
		}
	}

	g.contextGetter = liveplugin.NewContextGetter(g.PluginContextProvider)
	pipelinedChannelLocalPublisher := liveplugin.NewChannelLocalPublisher(node, g.Pipeline, g.leaderManager != nil)
	numLocalSubscribersGetter := liveplugin.NewNumLocalSubscribersGetter(node)
	g.runStreamManager = runstream.NewManager(pipelinedChannelLocalPublisher, numLocalSubscribersGetter, g.contextGetter, g.leaderManager, g)

	// Initialize the main features
	dash := &features.DashboardHandler{
		Publisher:   g.Publish,
		ClientCount: g.ClientCount,
	}
	g.storage = database.NewStorage(g.SQLStore, g.CacheService)
	g.GrafanaScope.Dashboards = dash
	g.GrafanaScope.Features["dashboard"] = dash
	g.GrafanaScope.Features["broadcast"] = features.NewBroadcastRunner(g.storage)

	g.surveyCaller = survey.NewCaller(managedStreamRunner, g.bus, g, node, g.leaderManager)
	err = g.surveyCaller.SetupHandlers()
	if err != nil {
		return nil, err
	}

	// Set ConnectHandler called when client successfully connected to Node. Your code
	// inside handler must be synchronized since it will be called concurrently from
	// different goroutines (belonging to different client connections). This is also
	// true for other event handlers.
	node.OnConnect(func(client *centrifuge.Client) {
		numConnections := g.node.Hub().NumClients()
		if g.Cfg.LiveMaxConnections >= 0 && numConnections > g.Cfg.LiveMaxConnections {
			logger.Warn(
				"Max number of Live connections reached, increase max_connections in [live] configuration section",
				"user", client.UserID(), "client", client.ID(), "limit", g.Cfg.LiveMaxConnections,
			)
			client.Disconnect(centrifuge.DisconnectConnectionLimit)
			return
		}
		var semaphore chan struct{}
		if clientConcurrency > 1 {
			semaphore = make(chan struct{}, clientConcurrency)
		}
		logger.Debug("Client connected", "user", client.UserID(), "client", client.ID())
		connectedAt := time.Now()

		// Called when client issues RPC (async request over Live connection).
		client.OnRPC(func(e centrifuge.RPCEvent, cb centrifuge.RPCCallback) {
			err := runConcurrentlyIfNeeded(client.Context(), semaphore, func() {
				cb(g.handleOnRPC(client, e))
			})
			if err != nil {
				cb(centrifuge.RPCReply{}, err)
			}
		})

		// Called when client subscribes to the channel.
		client.OnSubscribe(func(e centrifuge.SubscribeEvent, cb centrifuge.SubscribeCallback) {
			err := runConcurrentlyIfNeeded(client.Context(), semaphore, func() {
<<<<<<< HEAD
				reply, leadershipID, err := g.handleOnSubscribe(client, e)
				if err != nil {
					cb(reply, err)
					return
				}
				if leadershipID != "" {
					logger.Debug("Setting epoch for stream", "lid", leadershipID)
					reply.Options.Epoch = leadershipID
					reply.Options.Position = true
				}
				cb(reply, err)
=======
				cb(g.handleOnSubscribe(context.Background(), client, e))
>>>>>>> 9d11c915
			})
			if err != nil {
				cb(centrifuge.SubscribeReply{}, err)
			}
		})

		// Called when a client publishes to the channel.
		// In general, we should prefer writing to the HTTP API, but this
		// allows some simple prototypes to work quickly.
		client.OnPublish(func(e centrifuge.PublishEvent, cb centrifuge.PublishCallback) {
			err := runConcurrentlyIfNeeded(client.Context(), semaphore, func() {
				cb(g.handleOnPublish(context.Background(), client, e))
			})
			if err != nil {
				cb(centrifuge.PublishReply{}, err)
			}
		})

		client.OnDisconnect(func(e centrifuge.DisconnectEvent) {
			reason := "normal"
			if e.Disconnect != nil {
				reason = e.Disconnect.Reason
				if e.Disconnect.Code == 3001 { // Shutdown
					return
				}
			}
			logger.Debug("Client disconnected", "user", client.UserID(), "client", client.ID(), "reason", reason, "elapsed", time.Since(connectedAt))
		})
	})

	// Run node. This method does not block.
	if err := node.Run(); err != nil {
		return nil, err
	}

	appURL, err := url.Parse(g.Cfg.AppURL)
	if err != nil {
		return nil, fmt.Errorf("error parsing AppURL %s: %w", g.Cfg.AppURL, err)
	}

	originPatterns := g.Cfg.LiveAllowedOrigins
	originGlobs, _ := setting.GetAllowedOriginGlobs(originPatterns) // error already checked on config load.
	checkOrigin := getCheckOriginFunc(appURL, originPatterns, originGlobs)

	// Use a pure websocket transport.
	wsHandler := centrifuge.NewWebsocketHandler(node, centrifuge.WebsocketConfig{
		ProtocolVersion: centrifuge.ProtocolVersion2,
		ReadBufferSize:  1024,
		WriteBufferSize: 1024,
		CheckOrigin:     checkOrigin,
	})

	pushWSHandler := pushws.NewHandler(g.ManagedStreamRunner, pushws.Config{
		ReadBufferSize:  1024,
		WriteBufferSize: 1024,
		CheckOrigin:     checkOrigin,
	})

	pushPipelineWSHandler := pushws.NewPipelinePushHandler(g.Pipeline, pushws.Config{
		ReadBufferSize:  1024,
		WriteBufferSize: 1024,
		CheckOrigin:     checkOrigin,
	})

	g.websocketHandler = func(ctx *models.ReqContext) {
		user := ctx.SignedInUser

		// Centrifuge expects Credentials in context with a current user ID.
		cred := &centrifuge.Credentials{
			UserID: fmt.Sprintf("%d", user.UserId),
		}
		newCtx := centrifuge.SetCredentials(ctx.Req.Context(), cred)
		newCtx = livecontext.SetContextSignedUser(newCtx, user)
		r := ctx.Req.WithContext(newCtx)
		wsHandler.ServeHTTP(ctx.Resp, r)
	}

	g.pushWebsocketHandler = func(ctx *models.ReqContext) {
		user := ctx.SignedInUser
		newCtx := livecontext.SetContextSignedUser(ctx.Req.Context(), user)
		newCtx = livecontext.SetContextStreamID(newCtx, web.Params(ctx.Req)[":streamId"])
		r := ctx.Req.WithContext(newCtx)
		pushWSHandler.ServeHTTP(ctx.Resp, r)
	}

	g.pushPipelineWebsocketHandler = func(ctx *models.ReqContext) {
		user := ctx.SignedInUser
		newCtx := livecontext.SetContextSignedUser(ctx.Req.Context(), user)
		newCtx = livecontext.SetContextChannelID(newCtx, web.Params(ctx.Req)["*"])
		r := ctx.Req.WithContext(newCtx)
		pushPipelineWSHandler.ServeHTTP(ctx.Resp, r)
	}

	g.RouteRegister.Group("/api/live", func(group routing.RouteRegister) {
		group.Get("/ws", g.websocketHandler)
	}, middleware.ReqSignedIn)

	g.RouteRegister.Group("/api/live", func(group routing.RouteRegister) {
		group.Get("/push/:streamId", g.pushWebsocketHandler)
		group.Get("/pipeline/push/*", g.pushPipelineWebsocketHandler)
	}, middleware.ReqOrgAdmin)

	g.registerUsageMetrics()

	return g, nil
}

// GrafanaLive manages live real-time connections to Grafana (over WebSocket at this moment).
// The main concept here is Channel. Connections can subscribe to many channels. Each channel
// can have different permissions and properties but once a connection subscribed to a channel
// it starts receiving all messages published into this channel. Thus GrafanaLive is a PUB/SUB
// server.
type GrafanaLive struct {
	PluginContextProvider *plugincontext.Provider
	Cfg                   *setting.Cfg
	RouteRegister         routing.RouteRegister
	LogsService           *cloudwatch.LogsService
	CacheService          *localcache.CacheService
	DataSourceCache       datasources.CacheService
	SQLStore              *sqlstore.SQLStore
	SecretsService        secrets.Service
	pluginStore           plugins.Store
	bus                   bus.Bus
	leaderManager         leader.Manager
	queryDataService      *query.Service

	node         *centrifuge.Node
	surveyCaller *survey.Caller

	// Websocket handlers
	websocketHandler             interface{}
	pushWebsocketHandler         interface{}
	pushPipelineWebsocketHandler interface{}

	// Full channel handler
	channels   map[string]models.ChannelHandler
	channelsMu sync.RWMutex

	// The core internal features
	GrafanaScope CoreGrafanaScope

	ManagedStreamRunner *managedstream.Runner
	Pipeline            *pipeline.Pipeline
	pipelineStorage     pipeline.Storage

	contextGetter    *liveplugin.ContextGetter
	runStreamManager *runstream.Manager
	storage          *database.Storage

	usageStatsService usagestats.Service
	usageStats        usageStats
}

func (g *GrafanaLive) getStreamPlugin(ctx context.Context, pluginID string) (backend.StreamHandler, error) {
	plugin, exists := g.pluginStore.Plugin(ctx, pluginID)
	if !exists {
		return nil, fmt.Errorf("plugin not found: %s", pluginID)
	}
	if plugin.SupportsStreaming() {
		return plugin, nil
	}
	return nil, fmt.Errorf("%s plugin does not implement StreamHandler: %#v", pluginID, plugin)
}

func (g *GrafanaLive) Run(ctx context.Context) error {
	eGroup, eCtx := errgroup.WithContext(ctx)

	eGroup.Go(func() error {
		updateStatsTicker := time.NewTicker(time.Minute * 30)
		defer updateStatsTicker.Stop()

		for {
			select {
			case <-updateStatsTicker.C:
				g.sampleLiveStats()
			case <-ctx.Done():
				return ctx.Err()
			}
		}
	})

	if g.runStreamManager != nil {
		// Only run stream manager if GrafanaLive properly initialized.
		eGroup.Go(func() error {
			return g.runStreamManager.Run(eCtx)
		})
	}

	err := eGroup.Wait()
	if err != nil {
		return err
	}
	return g.node.Shutdown(context.Background())
}

func getCheckOriginFunc(appURL *url.URL, originPatterns []string, originGlobs []glob.Glob) func(r *http.Request) bool {
	return func(r *http.Request) bool {
		origin := r.Header.Get("Origin")
		if origin == "" {
			return true
		}
		if len(originPatterns) == 1 && originPatterns[0] == "*" {
			// fast path for *.
			return true
		}
		originURL, err := url.Parse(strings.ToLower(origin))
		if err != nil {
			logger.Warn("Failed to parse request origin", "error", err, "origin", origin)
			return false
		}
		if strings.EqualFold(originURL.Host, r.Host) {
			return true
		}
		ok, err := checkAllowedOrigin(origin, originURL, appURL, originGlobs)
		if err != nil {
			logger.Warn("Error parsing request origin", "error", err, "origin", origin)
			return false
		}
		if !ok {
			logger.Warn("Request Origin is not authorized", "origin", origin, "host", r.Host, "appUrl", appURL.String(), "allowedOrigins", strings.Join(originPatterns, ","))
			return false
		}
		return true
	}
}

func checkAllowedOrigin(origin string, originURL *url.URL, appURL *url.URL, originGlobs []glob.Glob) (bool, error) {
	// Try to match over configured [server] root_url first.
	if originURL.Port() == "" {
		if strings.EqualFold(originURL.Scheme, appURL.Scheme) && strings.EqualFold(originURL.Host, appURL.Hostname()) {
			return true, nil
		}
	} else {
		if strings.EqualFold(originURL.Scheme, appURL.Scheme) && strings.EqualFold(originURL.Host, appURL.Host) {
			return true, nil
		}
	}
	// If there is still no match try [live] allowed_origins patterns.
	for _, pattern := range originGlobs {
		if pattern.Match(origin) {
			return true, nil
		}
	}
	return false, nil
}

var clientConcurrency = 12

func (g *GrafanaLive) IsHA() bool {
	return g.Cfg != nil && g.Cfg.LiveHAEngine != ""
}

func runConcurrentlyIfNeeded(ctx context.Context, semaphore chan struct{}, fn func()) error {
	if cap(semaphore) > 1 {
		select {
		case semaphore <- struct{}{}:
		case <-ctx.Done():
			return ctx.Err()
		}
		go func() {
			defer func() { <-semaphore }()
			fn()
		}()
	} else {
		// No need in separate goroutines.
		fn()
	}
	return nil
}

func (g *GrafanaLive) HandleDatasourceDelete(orgID int64, dsUID string) {
	if g.runStreamManager == nil {
		return
	}
	err := g.runStreamManager.HandleDatasourceDelete(orgID, dsUID)
	if err != nil {
		logger.Error("Error handling datasource delete", "error", err)
	}
}

func (g *GrafanaLive) HandleDatasourceUpdate(orgID int64, dsUID string) {
	if g.runStreamManager == nil {
		return
	}
	err := g.runStreamManager.HandleDatasourceUpdate(orgID, dsUID)
	if err != nil {
		logger.Error("Error handling datasource update", "error", err)
	}
}

// Use a configuration that's compatible with the standard library
// to minimize the risk of introducing bugs. This will make sure
// that map keys is ordered.
var jsonStd = jsoniter.ConfigCompatibleWithStandardLibrary

func (g *GrafanaLive) handleOnRPC(client *centrifuge.Client, e centrifuge.RPCEvent) (centrifuge.RPCReply, error) {
	logger.Debug("Client calls RPC", "user", client.UserID(), "client", client.ID(), "method", e.Method)
	if e.Method != "grafana.query" {
		return centrifuge.RPCReply{}, centrifuge.ErrorMethodNotFound
	}
	user, ok := livecontext.GetContextSignedUser(client.Context())
	if !ok {
		logger.Error("No user found in context", "user", client.UserID(), "client", client.ID(), "method", e.Method)
		return centrifuge.RPCReply{}, centrifuge.ErrorInternal
	}
	var req dtos.MetricRequest
	err := json.Unmarshal(e.Data, &req)
	if err != nil {
		return centrifuge.RPCReply{}, centrifuge.ErrorBadRequest
	}
	resp, err := g.queryDataService.QueryData(client.Context(), user, false, req, true)
	if err != nil {
		logger.Error("Error query data", "user", client.UserID(), "client", client.ID(), "method", e.Method, "error", err)
		if errors.Is(err, models.ErrDataSourceAccessDenied) {
			return centrifuge.RPCReply{}, &centrifuge.Error{Code: uint32(http.StatusForbidden), Message: http.StatusText(http.StatusForbidden)}
		}
		var badQuery *query.ErrBadQuery
		if errors.As(err, &badQuery) {
			return centrifuge.RPCReply{}, &centrifuge.Error{Code: uint32(http.StatusBadRequest), Message: http.StatusText(http.StatusBadRequest)}
		}
		return centrifuge.RPCReply{}, centrifuge.ErrorInternal
	}
	data, err := jsonStd.Marshal(resp)
	if err != nil {
		logger.Error("Error marshaling query response", "user", client.UserID(), "client", client.ID(), "method", e.Method, "error", err)
		return centrifuge.RPCReply{}, centrifuge.ErrorInternal
	}
	return centrifuge.RPCReply{
		Data: data,
	}, nil
}

<<<<<<< HEAD
func (g *GrafanaLive) handleOnSubscribe(client *centrifuge.Client, e centrifuge.SubscribeEvent) (centrifuge.SubscribeReply, string, error) {
=======
func (g *GrafanaLive) handleOnSubscribe(ctx context.Context, client *centrifuge.Client, e centrifuge.SubscribeEvent) (centrifuge.SubscribeReply, error) {
>>>>>>> 9d11c915
	logger.Debug("Client wants to subscribe", "user", client.UserID(), "client", client.ID(), "channel", e.Channel)

	user, ok := livecontext.GetContextSignedUser(client.Context())
	if !ok {
		logger.Error("No user found in context", "user", client.UserID(), "client", client.ID(), "channel", e.Channel)
		return centrifuge.SubscribeReply{}, "", centrifuge.ErrorInternal
	}

	// See a detailed comment for StripOrgID about orgID management in Live.
	orgID, channel, err := orgchannel.StripOrgID(e.Channel)
	if err != nil {
		logger.Error("Error parsing channel", "user", client.UserID(), "client", client.ID(), "channel", e.Channel, "error", err)
		return centrifuge.SubscribeReply{}, "", centrifuge.ErrorInternal
	}

	if user.OrgId != orgID {
		logger.Info("Error subscribing: wrong orgId", "user", client.UserID(), "client", client.ID(), "channel", e.Channel)
		return centrifuge.SubscribeReply{}, "", centrifuge.ErrorPermissionDenied
	}

	var reply models.SubscribeReply
	var status backend.SubscribeStreamStatus
	var ruleFound bool

	if g.Pipeline != nil {
		rule, ok, err := g.Pipeline.Get(user.OrgId, channel)
		if err != nil {
			logger.Error("Error getting channel rule", "user", client.UserID(), "client", client.ID(), "channel", e.Channel, "error", err)
			return centrifuge.SubscribeReply{}, "", centrifuge.ErrorInternal
		}
		ruleFound = ok
		if ok {
			if rule.SubscribeAuth != nil {
				ok, err := rule.SubscribeAuth.CanSubscribe(client.Context(), user)
				if err != nil {
					logger.Error("Error checking subscribe permissions", "user", client.UserID(), "client", client.ID(), "channel", e.Channel, "error", err)
					return centrifuge.SubscribeReply{}, "", centrifuge.ErrorInternal
				}
				if !ok {
					// using HTTP error codes for WS errors too.
					code, text := subscribeStatusToHTTPError(backend.SubscribeStreamStatusPermissionDenied)
					return centrifuge.SubscribeReply{}, "", &centrifuge.Error{Code: uint32(code), Message: text}
				}
			}
			if len(rule.Subscribers) > 0 {
				var err error
				for _, sub := range rule.Subscribers {
					reply, status, err = sub.Subscribe(client.Context(), pipeline.Vars{
						OrgID:   orgID,
						Channel: channel,
					}, e.Data)
					if err != nil {
						logger.Error("Error channel rule subscribe", "user", client.UserID(), "client", client.ID(), "channel", e.Channel, "error", err)
						return centrifuge.SubscribeReply{}, "", centrifuge.ErrorInternal
					}
					if status != backend.SubscribeStreamStatusOK {
						break
					}
				}
			}
		}
	}
	if !ruleFound {
		handler, addr, err := g.GetChannelHandler(ctx, user, channel)
		if err != nil {
			if errors.Is(err, live.ErrInvalidChannelID) {
				logger.Info("Invalid channel ID", "user", client.UserID(), "client", client.ID(), "channel", e.Channel)
				return centrifuge.SubscribeReply{}, "", &centrifuge.Error{Code: uint32(http.StatusBadRequest), Message: "invalid channel ID"}
			}
			logger.Error("Error getting channel handler", "user", client.UserID(), "client", client.ID(), "channel", e.Channel, "error", err)
			return centrifuge.SubscribeReply{}, "", centrifuge.ErrorInternal
		}
		reply, status, err = handler.OnSubscribe(client.Context(), user, models.SubscribeEvent{
			Channel: channel,
			Path:    addr.Path,
			Data:    e.Data,
		})
		if err != nil {
			logger.Error("Error calling channel handler subscribe", "user", client.UserID(), "client", client.ID(), "channel", e.Channel, "error", err)
			return centrifuge.SubscribeReply{}, "", centrifuge.ErrorInternal
		}
	}
	if status != backend.SubscribeStreamStatusOK {
		// using HTTP error codes for WS errors too.
		code, text := subscribeStatusToHTTPError(status)
		logger.Debug("Return custom subscribe error", "user", client.UserID(), "client", client.ID(), "channel", e.Channel, "code", code)
		return centrifuge.SubscribeReply{}, "", &centrifuge.Error{Code: uint32(code), Message: text}
	}
	logger.Debug("Client subscribed", "user", client.UserID(), "client", client.ID(), "channel", e.Channel)

	parsedChannel, _ := live.ParseChannel(channel)
	if g.leaderManager != nil && (parsedChannel.Scope == live.ScopePlugin || parsedChannel.Scope == live.ScopeDatasource) {
		if reply.LeadershipID == "" {
			logger.Error("No leadership ID found in subscribe reply", "user", client.UserID(), "client", client.ID(), "channel", e.Channel, "error", err)
			return centrifuge.SubscribeReply{}, "", centrifuge.ErrorInternal
		}
		go g.watchChannelLeader(client, e.Channel, reply.LeadershipID)
	}

	return centrifuge.SubscribeReply{
		Options: centrifuge.SubscribeOptions{
			Presence:  reply.Presence,
			JoinLeave: reply.JoinLeave,
			Recover:   reply.Recover,
			Data:      reply.Data,
		},
	}, reply.LeadershipID, nil
}

func (g *GrafanaLive) watchChannelLeader(client *centrifuge.Client, orgChannel string, leadershipID string) {
	for {
		select {
		case <-client.Context().Done():
			return
		case <-time.After(20 * time.Second):
			ctx, cancel := context.WithTimeout(client.Context(), 250*time.Millisecond)
			ok, _, currentLeadershipID, err := g.leaderManager.GetLeader(ctx, orgChannel)
			if err != nil {
				cancel()
				logger.Error("Error getting leader", "error", err, "channel", orgChannel)
				continue
			}
			cancel()
			if !ok {
				logger.Debug("Subscription leader not found", "channel", orgChannel, "lid", leadershipID)
				client.Disconnect(centrifuge.DisconnectForceReconnect)
				return
			}
			if leadershipID != currentLeadershipID {
				logger.Debug("Subscription leadership ID mismatch", "channel", orgChannel, "lid", leadershipID, "currentLid", currentLeadershipID)
				client.Disconnect(centrifuge.DisconnectForceReconnect)
				return
			}
			logger.Debug("Periodic subscription leader check OK", "channel", orgChannel, "lid", leadershipID)
		}
	}
}

func (g *GrafanaLive) handleOnPublish(ctx context.Context, client *centrifuge.Client, e centrifuge.PublishEvent) (centrifuge.PublishReply, error) {
	logger.Debug("Client wants to publish", "user", client.UserID(), "client", client.ID(), "channel", e.Channel)

	user, ok := livecontext.GetContextSignedUser(client.Context())
	if !ok {
		logger.Error("No user found in context", "user", client.UserID(), "client", client.ID(), "channel", e.Channel)
		return centrifuge.PublishReply{}, centrifuge.ErrorInternal
	}

	// See a detailed comment for StripOrgID about orgID management in Live.
	orgID, channel, err := orgchannel.StripOrgID(e.Channel)
	if err != nil {
		logger.Error("Error parsing channel", "user", client.UserID(), "client", client.ID(), "channel", e.Channel, "error", err)
		return centrifuge.PublishReply{}, centrifuge.ErrorInternal
	}

	if user.OrgId != orgID {
		logger.Info("Error subscribing: wrong orgId", "user", client.UserID(), "client", client.ID(), "channel", e.Channel)
		return centrifuge.PublishReply{}, centrifuge.ErrorPermissionDenied
	}

	if g.Pipeline != nil {
		rule, ok, err := g.Pipeline.Get(user.OrgId, channel)
		if err != nil {
			logger.Error("Error getting channel rule", "user", client.UserID(), "client", client.ID(), "channel", e.Channel, "error", err)
			return centrifuge.PublishReply{}, centrifuge.ErrorInternal
		}
		if ok {
			if rule.PublishAuth != nil {
				ok, err := rule.PublishAuth.CanPublish(client.Context(), user)
				if err != nil {
					logger.Error("Error checking publish permissions", "user", client.UserID(), "client", client.ID(), "channel", e.Channel, "error", err)
					return centrifuge.PublishReply{}, centrifuge.ErrorInternal
				}
				if !ok {
					// using HTTP error codes for WS errors too.
					code, text := publishStatusToHTTPError(backend.PublishStreamStatusPermissionDenied)
					return centrifuge.PublishReply{}, &centrifuge.Error{Code: uint32(code), Message: text}
				}
			} else {
				if !user.HasRole(models.ROLE_ADMIN) {
					// using HTTP error codes for WS errors too.
					code, text := publishStatusToHTTPError(backend.PublishStreamStatusPermissionDenied)
					return centrifuge.PublishReply{}, &centrifuge.Error{Code: uint32(code), Message: text}
				}
			}
			_, err := g.Pipeline.ProcessInput(client.Context(), user.OrgId, channel, e.Data)
			if err != nil {
				logger.Error("Error processing input", "user", client.UserID(), "client", client.ID(), "channel", e.Channel, "error", err)
				return centrifuge.PublishReply{}, centrifuge.ErrorInternal
			}
			return centrifuge.PublishReply{
				Result: &centrifuge.PublishResult{},
			}, nil
		}
	}

	handler, addr, err := g.GetChannelHandler(ctx, user, channel)
	if err != nil {
		if errors.Is(err, live.ErrInvalidChannelID) {
			logger.Info("Invalid channel ID", "user", client.UserID(), "client", client.ID(), "channel", e.Channel)
			return centrifuge.PublishReply{}, &centrifuge.Error{Code: uint32(http.StatusBadRequest), Message: "invalid channel ID"}
		}
		logger.Error("Error getting channel handler", "user", client.UserID(), "client", client.ID(), "channel", e.Channel, "error", err)
		return centrifuge.PublishReply{}, centrifuge.ErrorInternal
	}
	reply, status, err := handler.OnPublish(client.Context(), user, models.PublishEvent{
		Channel: channel,
		Path:    addr.Path,
		Data:    e.Data,
	})
	if err != nil {
		logger.Error("Error calling channel handler publish", "user", client.UserID(), "client", client.ID(), "channel", e.Channel, "error", err)
		return centrifuge.PublishReply{}, centrifuge.ErrorInternal
	}

	if status != backend.PublishStreamStatusOK {
		// using HTTP error codes for WS errors too.
		code, text := publishStatusToHTTPError(status)
		logger.Debug("Return custom publish error", "user", client.UserID(), "client", client.ID(), "channel", e.Channel, "code", code)
		return centrifuge.PublishReply{}, &centrifuge.Error{Code: uint32(code), Message: text}
	}
	centrifugeReply := centrifuge.PublishReply{
		Options: centrifuge.PublishOptions{
			HistorySize: reply.HistorySize,
			HistoryTTL:  reply.HistoryTTL,
		},
	}
	if reply.Data != nil {
		// If data is not nil then we published it manually and tell Centrifuge
		// publication result so Centrifuge won't publish itself.
		result, err := g.node.Publish(e.Channel, reply.Data)
		if err != nil {
			logger.Error("Error publishing", "user", client.UserID(), "client", client.ID(), "channel", e.Channel, "error", err, "data", string(reply.Data))
			return centrifuge.PublishReply{}, centrifuge.ErrorInternal
		}
		centrifugeReply.Result = &result
	}
	logger.Debug("Publication successful", "user", client.UserID(), "client", client.ID(), "channel", e.Channel)
	return centrifugeReply, nil
}

func subscribeStatusToHTTPError(status backend.SubscribeStreamStatus) (int, string) {
	switch status {
	case backend.SubscribeStreamStatusNotFound:
		return http.StatusNotFound, http.StatusText(http.StatusNotFound)
	case backend.SubscribeStreamStatusPermissionDenied:
		return http.StatusForbidden, http.StatusText(http.StatusForbidden)
	default:
		logger.Warn("unknown subscribe status", "status", status)
		return http.StatusInternalServerError, http.StatusText(http.StatusInternalServerError)
	}
}

func publishStatusToHTTPError(status backend.PublishStreamStatus) (int, string) {
	switch status {
	case backend.PublishStreamStatusNotFound:
		return http.StatusNotFound, http.StatusText(http.StatusNotFound)
	case backend.PublishStreamStatusPermissionDenied:
		return http.StatusForbidden, http.StatusText(http.StatusForbidden)
	default:
		logger.Warn("unknown publish status", "status", status)
		return http.StatusInternalServerError, http.StatusText(http.StatusInternalServerError)
	}
}

func (g *GrafanaLive) GetNodeID() string {
	return g.node.ID()
}

// GetChannelHandler gives thread-safe access to the channel.
func (g *GrafanaLive) GetChannelHandler(ctx context.Context, user *models.SignedInUser, channel string) (models.ChannelHandler, live.Channel, error) {
	// Parse the identifier ${scope}/${namespace}/${path}
	addr, err := live.ParseChannel(channel)
	if err != nil {
		return nil, live.Channel{}, err
	}

	g.channelsMu.RLock()
	c, ok := g.channels[channel]
	g.channelsMu.RUnlock() // defer? but then you can't lock further down
	if ok {
		logger.Debug("Found cached channel handler", "channel", channel)
		return c, addr, nil
	}

	g.channelsMu.Lock()
	defer g.channelsMu.Unlock()
	c, ok = g.channels[channel] // may have filled in while locked
	if ok {
		logger.Debug("Found cached channel handler", "channel", channel)
		return c, addr, nil
	}

	getter, err := g.GetChannelHandlerFactory(ctx, user, addr.Scope, addr.Namespace)
	if err != nil {
		return nil, addr, fmt.Errorf("error getting channel handler factory: %w", err)
	}

	// First access will initialize.
	c, err = getter.GetHandlerForPath(addr.Path)
	if err != nil {
		return nil, addr, fmt.Errorf("error getting handler for path: %w", err)
	}

	logger.Info("Initialized channel handler", "channel", channel, "address", addr)
	g.channels[channel] = c
	return c, addr, nil
}

// GetChannelHandlerFactory gets a ChannelHandlerFactory for a namespace.
// It gives thread-safe access to the channel.
func (g *GrafanaLive) GetChannelHandlerFactory(ctx context.Context, user *models.SignedInUser, scope string, namespace string) (models.ChannelHandlerFactory, error) {
	switch scope {
	case live.ScopeGrafana:
		return g.handleGrafanaScope(user, namespace)
	case live.ScopePlugin:
		return g.handlePluginScope(ctx, user, namespace)
	case live.ScopeDatasource:
		return g.handleDatasourceScope(ctx, user, namespace)
	case live.ScopeStream:
		return g.handleStreamScope(user, namespace)
	default:
		return nil, fmt.Errorf("invalid scope: %q", scope)
	}
}

func (g *GrafanaLive) handleGrafanaScope(_ *models.SignedInUser, namespace string) (models.ChannelHandlerFactory, error) {
	if p, ok := g.GrafanaScope.Features[namespace]; ok {
		return p, nil
	}
	return nil, fmt.Errorf("unknown feature: %q", namespace)
}

func (g *GrafanaLive) handlePluginScope(ctx context.Context, _ *models.SignedInUser, namespace string) (models.ChannelHandlerFactory, error) {
	// Temporary hack until we have a more generic solution later on
	if namespace == "cloudwatch" {
		return &cloudwatch.LogQueryRunnerSupplier{
			Publisher: g.Publish,
			Service:   g.LogsService,
		}, nil
	}
	streamHandler, err := g.getStreamPlugin(ctx, namespace)
	if err != nil {
		return nil, fmt.Errorf("can't find stream plugin: %s", namespace)
	}
	return features.NewPluginRunner(
		namespace,
		"", // No instance uid for non-datasource plugins.
		g.runStreamManager,
		g.contextGetter,
		streamHandler,
		g.leaderManager,
		g.surveyCaller,
		g,
	), nil
}

func (g *GrafanaLive) handleStreamScope(u *models.SignedInUser, namespace string) (models.ChannelHandlerFactory, error) {
	return g.ManagedStreamRunner.GetOrCreateStream(u.OrgId, live.ScopeStream, namespace)
}

func (g *GrafanaLive) handleDatasourceScope(ctx context.Context, user *models.SignedInUser, namespace string) (models.ChannelHandlerFactory, error) {
	ds, err := g.DataSourceCache.GetDatasourceByUID(ctx, namespace, user, false)
	if err != nil {
		return nil, fmt.Errorf("error getting datasource: %w", err)
	}
	streamHandler, err := g.getStreamPlugin(ctx, ds.Type)
	if err != nil {
		return nil, fmt.Errorf("can't find stream plugin: %s", ds.Type)
	}
	return features.NewPluginRunner(
		ds.Type,
		ds.Uid,
		g.runStreamManager,
		g.contextGetter,
		streamHandler,
		g.leaderManager,
		g.surveyCaller,
		g,
	), nil
}

// Publish sends the data to the channel without checking permissions etc.
func (g *GrafanaLive) Publish(orgID int64, channel string, data []byte) error {
	_, err := g.node.Publish(orgchannel.PrependOrgID(orgID, channel), data)
	return err
}

// ClientCount returns the number of clients.
func (g *GrafanaLive) ClientCount(orgID int64, channel string) (int, error) {
	p, err := g.node.Presence(orgchannel.PrependOrgID(orgID, channel))
	if err != nil {
		return 0, err
	}
	return len(p.Presence), nil
}

func (g *GrafanaLive) HandleHTTPPublish(ctx *models.ReqContext) response.Response {
	cmd := dtos.LivePublishCmd{}
	if err := web.Bind(ctx.Req, &cmd); err != nil {
		return response.Error(http.StatusBadRequest, "bad request data", err)
	}
	addr, err := live.ParseChannel(cmd.Channel)
	if err != nil {
		return response.Error(http.StatusBadRequest, "invalid channel ID", nil)
	}

	logger.Debug("Publish API cmd", "user", ctx.SignedInUser.UserId, "channel", cmd.Channel)
	user := ctx.SignedInUser
	channel := cmd.Channel

	if g.Pipeline != nil {
		rule, ok, err := g.Pipeline.Get(user.OrgId, channel)
		if err != nil {
			logger.Error("Error getting channel rule", "user", user, "channel", channel, "error", err)
			return response.Error(http.StatusInternalServerError, http.StatusText(http.StatusInternalServerError), nil)
		}
		if ok {
			if rule.PublishAuth != nil {
				ok, err := rule.PublishAuth.CanPublish(ctx.Req.Context(), user)
				if err != nil {
					logger.Error("Error checking publish permissions", "user", user, "channel", channel, "error", err)
					return response.Error(http.StatusInternalServerError, http.StatusText(http.StatusInternalServerError), nil)
				}
				if !ok {
					return response.Error(http.StatusForbidden, http.StatusText(http.StatusForbidden), nil)
				}
			} else {
				if !user.HasRole(models.ROLE_ADMIN) {
					return response.Error(http.StatusForbidden, http.StatusText(http.StatusForbidden), nil)
				}
			}
			_, err := g.Pipeline.ProcessInput(ctx.Req.Context(), user.OrgId, channel, cmd.Data)
			if err != nil {
				logger.Error("Error processing input", "user", user, "channel", channel, "error", err)
				return response.Error(http.StatusInternalServerError, http.StatusText(http.StatusInternalServerError), nil)
			}
			return response.JSON(http.StatusOK, dtos.LivePublishResponse{})
		}
	}

	channelHandler, addr, err := g.GetChannelHandler(ctx.Req.Context(), ctx.SignedInUser, cmd.Channel)
	if err != nil {
		logger.Error("Error getting channels handler", "error", err, "channel", cmd.Channel)
		return response.Error(http.StatusInternalServerError, http.StatusText(http.StatusInternalServerError), nil)
	}

	reply, status, err := channelHandler.OnPublish(ctx.Req.Context(), ctx.SignedInUser, models.PublishEvent{Channel: cmd.Channel, Path: addr.Path, Data: cmd.Data})
	if err != nil {
		logger.Error("Error calling OnPublish", "error", err, "channel", cmd.Channel)
		return response.Error(http.StatusInternalServerError, http.StatusText(http.StatusInternalServerError), nil)
	}

	if status != backend.PublishStreamStatusOK {
		code, text := publishStatusToHTTPError(status)
		return response.Error(code, text, nil)
	}
	if reply.Data != nil {
		err = g.Publish(ctx.OrgId, cmd.Channel, cmd.Data)
		if err != nil {
			logger.Error("Error publish to channel", "error", err, "channel", cmd.Channel)
			return response.Error(http.StatusInternalServerError, http.StatusText(http.StatusInternalServerError), nil)
		}
	}
	logger.Debug("Publication successful", "user", ctx.SignedInUser.UserId, "channel", cmd.Channel)
	return response.JSON(http.StatusOK, dtos.LivePublishResponse{})
}

type streamChannelListResponse struct {
	Channels []*managedstream.ManagedChannel `json:"channels"`
}

// HandleListHTTP returns metadata so the UI can build a nice form
func (g *GrafanaLive) HandleListHTTP(c *models.ReqContext) response.Response {
	var channels []*managedstream.ManagedChannel
	var err error
	if g.IsHA() {
		channels, err = g.surveyCaller.CallManagedStreams(c.SignedInUser.OrgId)
	} else {
		channels, err = g.ManagedStreamRunner.GetManagedChannels(c.SignedInUser.OrgId)
	}
	if err != nil {
		return response.Error(http.StatusInternalServerError, http.StatusText(http.StatusInternalServerError), err)
	}
	info := streamChannelListResponse{
		Channels: channels,
	}
	return response.JSONStreaming(200, info)
}

// HandleInfoHTTP special http response for
func (g *GrafanaLive) HandleInfoHTTP(ctx *models.ReqContext) response.Response {
	path := web.Params(ctx.Req)["*"]
	if path == "grafana/dashboards/gitops" {
		return response.JSON(200, util.DynMap{
			"active": g.GrafanaScope.Dashboards.HasGitOpsObserver(ctx.SignedInUser.OrgId),
		})
	}
	return response.JSONStreaming(404, util.DynMap{
		"message": "Info is not supported for this channel",
	})
}

// HandleChannelRulesListHTTP ...
func (g *GrafanaLive) HandleChannelRulesListHTTP(c *models.ReqContext) response.Response {
	result, err := g.pipelineStorage.ListChannelRules(c.Req.Context(), c.OrgId)
	if err != nil {
		return response.Error(http.StatusInternalServerError, "Failed to get channel rules", err)
	}
	return response.JSON(http.StatusOK, util.DynMap{
		"rules": result,
	})
}

type ConvertDryRunRequest struct {
	ChannelRules []pipeline.ChannelRule `json:"channelRules"`
	Channel      string                 `json:"channel"`
	Data         string                 `json:"data"`
}

type ConvertDryRunResponse struct {
	ChannelFrames []*pipeline.ChannelFrame `json:"channelFrames"`
}

type DryRunRuleStorage struct {
	ChannelRules []pipeline.ChannelRule
}

func (s *DryRunRuleStorage) GetWriteConfig(_ context.Context, _ int64, _ pipeline.WriteConfigGetCmd) (pipeline.WriteConfig, bool, error) {
	return pipeline.WriteConfig{}, false, errors.New("not implemented by dry run rule storage")
}

func (s *DryRunRuleStorage) CreateWriteConfig(_ context.Context, _ int64, _ pipeline.WriteConfigCreateCmd) (pipeline.WriteConfig, error) {
	return pipeline.WriteConfig{}, errors.New("not implemented by dry run rule storage")
}

func (s *DryRunRuleStorage) UpdateWriteConfig(_ context.Context, _ int64, _ pipeline.WriteConfigUpdateCmd) (pipeline.WriteConfig, error) {
	return pipeline.WriteConfig{}, errors.New("not implemented by dry run rule storage")
}

func (s *DryRunRuleStorage) DeleteWriteConfig(_ context.Context, _ int64, _ pipeline.WriteConfigDeleteCmd) error {
	return errors.New("not implemented by dry run rule storage")
}

func (s *DryRunRuleStorage) CreateChannelRule(_ context.Context, _ int64, _ pipeline.ChannelRuleCreateCmd) (pipeline.ChannelRule, error) {
	return pipeline.ChannelRule{}, errors.New("not implemented by dry run rule storage")
}

func (s *DryRunRuleStorage) UpdateChannelRule(_ context.Context, _ int64, _ pipeline.ChannelRuleUpdateCmd) (pipeline.ChannelRule, error) {
	return pipeline.ChannelRule{}, errors.New("not implemented by dry run rule storage")
}

func (s *DryRunRuleStorage) DeleteChannelRule(_ context.Context, _ int64, _ pipeline.ChannelRuleDeleteCmd) error {
	return errors.New("not implemented by dry run rule storage")
}

func (s *DryRunRuleStorage) ListWriteConfigs(_ context.Context, _ int64) ([]pipeline.WriteConfig, error) {
	return nil, nil
}

func (s *DryRunRuleStorage) ListChannelRules(_ context.Context, _ int64) ([]pipeline.ChannelRule, error) {
	return s.ChannelRules, nil
}

// HandlePipelineConvertTestHTTP ...
func (g *GrafanaLive) HandlePipelineConvertTestHTTP(c *models.ReqContext) response.Response {
	body, err := ioutil.ReadAll(c.Req.Body)
	if err != nil {
		return response.Error(http.StatusInternalServerError, "Error reading body", err)
	}
	var req ConvertDryRunRequest
	err = json.Unmarshal(body, &req)
	if err != nil {
		return response.Error(http.StatusBadRequest, "Error decoding request", err)
	}
	storage := &DryRunRuleStorage{
		ChannelRules: req.ChannelRules,
	}
	builder := &pipeline.StorageRuleBuilder{
		Node:                 g.node,
		ManagedStream:        g.ManagedStreamRunner,
		FrameStorage:         pipeline.NewFrameStorage(),
		Storage:              storage,
		ChannelHandlerGetter: g,
	}
	channelRuleGetter := pipeline.NewCacheSegmentedTree(builder)
	pipe, err := pipeline.New(channelRuleGetter)
	if err != nil {
		return response.Error(http.StatusInternalServerError, "Error creating pipeline", err)
	}
	rule, ok, err := channelRuleGetter.Get(c.OrgId, req.Channel)
	if err != nil {
		return response.Error(http.StatusInternalServerError, "Error getting channel rule", err)
	}
	if !ok {
		return response.Error(http.StatusNotFound, "No rule found", nil)
	}
	if rule.Converter == nil {
		return response.Error(http.StatusNotFound, "No converter found", nil)
	}
	channelFrames, err := pipe.DataToChannelFrames(c.Req.Context(), *rule, c.OrgId, req.Channel, []byte(req.Data))
	if err != nil {
		return response.Error(http.StatusInternalServerError, "Error converting data", err)
	}
	return response.JSON(http.StatusOK, ConvertDryRunResponse{
		ChannelFrames: channelFrames,
	})
}

// HandleChannelRulesPostHTTP ...
func (g *GrafanaLive) HandleChannelRulesPostHTTP(c *models.ReqContext) response.Response {
	body, err := ioutil.ReadAll(c.Req.Body)
	if err != nil {
		return response.Error(http.StatusInternalServerError, "Error reading body", err)
	}
	var cmd pipeline.ChannelRuleCreateCmd
	err = json.Unmarshal(body, &cmd)
	if err != nil {
		return response.Error(http.StatusBadRequest, "Error decoding channel rule", err)
	}
	rule, err := g.pipelineStorage.CreateChannelRule(c.Req.Context(), c.OrgId, cmd)
	if err != nil {
		return response.Error(http.StatusInternalServerError, "Failed to create channel rule", err)
	}
	return response.JSON(http.StatusOK, util.DynMap{
		"rule": rule,
	})
}

// HandleChannelRulesPutHTTP ...
func (g *GrafanaLive) HandleChannelRulesPutHTTP(c *models.ReqContext) response.Response {
	body, err := ioutil.ReadAll(c.Req.Body)
	if err != nil {
		return response.Error(http.StatusInternalServerError, "Error reading body", err)
	}
	var cmd pipeline.ChannelRuleUpdateCmd
	err = json.Unmarshal(body, &cmd)
	if err != nil {
		return response.Error(http.StatusBadRequest, "Error decoding channel rule", err)
	}
	if cmd.Pattern == "" {
		return response.Error(http.StatusBadRequest, "Rule pattern required", nil)
	}
	rule, err := g.pipelineStorage.UpdateChannelRule(c.Req.Context(), c.OrgId, cmd)
	if err != nil {
		return response.Error(http.StatusInternalServerError, "Failed to update channel rule", err)
	}
	return response.JSON(http.StatusOK, util.DynMap{
		"rule": rule,
	})
}

// HandleChannelRulesDeleteHTTP ...
func (g *GrafanaLive) HandleChannelRulesDeleteHTTP(c *models.ReqContext) response.Response {
	body, err := ioutil.ReadAll(c.Req.Body)
	if err != nil {
		return response.Error(http.StatusInternalServerError, "Error reading body", err)
	}
	var cmd pipeline.ChannelRuleDeleteCmd
	err = json.Unmarshal(body, &cmd)
	if err != nil {
		return response.Error(http.StatusBadRequest, "Error decoding channel rule", err)
	}
	if cmd.Pattern == "" {
		return response.Error(http.StatusBadRequest, "Rule pattern required", nil)
	}
	err = g.pipelineStorage.DeleteChannelRule(c.Req.Context(), c.OrgId, cmd)
	if err != nil {
		return response.Error(http.StatusInternalServerError, "Failed to delete channel rule", err)
	}
	return response.JSON(http.StatusOK, util.DynMap{})
}

// HandlePipelineEntitiesListHTTP ...
func (g *GrafanaLive) HandlePipelineEntitiesListHTTP(_ *models.ReqContext) response.Response {
	return response.JSON(http.StatusOK, util.DynMap{
		"subscribers":     pipeline.SubscribersRegistry,
		"dataOutputs":     pipeline.DataOutputsRegistry,
		"converters":      pipeline.ConvertersRegistry,
		"frameProcessors": pipeline.FrameProcessorsRegistry,
		"frameOutputs":    pipeline.FrameOutputsRegistry,
	})
}

// HandleWriteConfigsListHTTP ...
func (g *GrafanaLive) HandleWriteConfigsListHTTP(c *models.ReqContext) response.Response {
	backends, err := g.pipelineStorage.ListWriteConfigs(c.Req.Context(), c.OrgId)
	if err != nil {
		return response.Error(http.StatusInternalServerError, "Failed to get write configs", err)
	}
	result := make([]pipeline.WriteConfigDto, 0, len(backends))
	for _, b := range backends {
		result = append(result, pipeline.WriteConfigToDto(b))
	}
	return response.JSON(http.StatusOK, util.DynMap{
		"writeConfigs": result,
	})
}

// HandleWriteConfigsPostHTTP ...
func (g *GrafanaLive) HandleWriteConfigsPostHTTP(c *models.ReqContext) response.Response {
	body, err := ioutil.ReadAll(c.Req.Body)
	if err != nil {
		return response.Error(http.StatusInternalServerError, "Error reading body", err)
	}
	var cmd pipeline.WriteConfigCreateCmd
	err = json.Unmarshal(body, &cmd)
	if err != nil {
		return response.Error(http.StatusBadRequest, "Error decoding write config create command", err)
	}
	result, err := g.pipelineStorage.CreateWriteConfig(c.Req.Context(), c.OrgId, cmd)
	if err != nil {
		return response.Error(http.StatusInternalServerError, "Failed to create write config", err)
	}
	return response.JSON(http.StatusOK, util.DynMap{
		"writeConfig": pipeline.WriteConfigToDto(result),
	})
}

// HandleWriteConfigsPutHTTP ...
func (g *GrafanaLive) HandleWriteConfigsPutHTTP(c *models.ReqContext) response.Response {
	body, err := ioutil.ReadAll(c.Req.Body)
	if err != nil {
		return response.Error(http.StatusInternalServerError, "Error reading body", err)
	}
	var cmd pipeline.WriteConfigUpdateCmd
	err = json.Unmarshal(body, &cmd)
	if err != nil {
		return response.Error(http.StatusBadRequest, "Error decoding write config update command", err)
	}
	if cmd.UID == "" {
		return response.Error(http.StatusBadRequest, "UID required", nil)
	}
	existingBackend, ok, err := g.pipelineStorage.GetWriteConfig(c.Req.Context(), c.OrgId, pipeline.WriteConfigGetCmd{
		UID: cmd.UID,
	})
	if err != nil {
		return response.Error(http.StatusInternalServerError, "Failed to get write config", err)
	}
	if ok {
		if cmd.SecureSettings == nil {
			cmd.SecureSettings = map[string]string{}
		}
		secureJSONData, err := g.SecretsService.DecryptJsonData(c.Req.Context(), existingBackend.SecureSettings)
		if err != nil {
			logger.Error("Error decrypting secure settings", "error", err)
			return response.Error(http.StatusInternalServerError, "Error decrypting secure settings", err)
		}
		for k, v := range secureJSONData {
			if _, ok := cmd.SecureSettings[k]; !ok {
				cmd.SecureSettings[k] = v
			}
		}
	}
	result, err := g.pipelineStorage.UpdateWriteConfig(c.Req.Context(), c.OrgId, cmd)
	if err != nil {
		return response.Error(http.StatusInternalServerError, "Failed to update write config", err)
	}
	return response.JSON(http.StatusOK, util.DynMap{
		"writeConfig": pipeline.WriteConfigToDto(result),
	})
}

// HandleWriteConfigsDeleteHTTP ...
func (g *GrafanaLive) HandleWriteConfigsDeleteHTTP(c *models.ReqContext) response.Response {
	body, err := ioutil.ReadAll(c.Req.Body)
	if err != nil {
		return response.Error(http.StatusInternalServerError, "Error reading body", err)
	}
	var cmd pipeline.WriteConfigDeleteCmd
	err = json.Unmarshal(body, &cmd)
	if err != nil {
		return response.Error(http.StatusBadRequest, "Error decoding write config delete command", err)
	}
	if cmd.UID == "" {
		return response.Error(http.StatusBadRequest, "UID required", nil)
	}
	err = g.pipelineStorage.DeleteWriteConfig(c.Req.Context(), c.OrgId, cmd)
	if err != nil {
		return response.Error(http.StatusInternalServerError, "Failed to delete write config", err)
	}
	return response.JSON(http.StatusOK, util.DynMap{})
}

// Write to the standard log15 logger
func handleLog(msg centrifuge.LogEntry) {
	arr := make([]interface{}, 0)
	for k, v := range msg.Fields {
		if v == nil {
			v = "<nil>"
		} else if v == "" {
			v = "<empty>"
		}
		arr = append(arr, k, v)
	}

	switch msg.Level {
	case centrifuge.LogLevelDebug:
		loggerCF.Debug(msg.Message, arr...)
	case centrifuge.LogLevelError:
		loggerCF.Error(msg.Message, arr...)
	case centrifuge.LogLevelInfo:
		loggerCF.Info(msg.Message, arr...)
	default:
		loggerCF.Debug(msg.Message, arr...)
	}
}

func (g *GrafanaLive) sampleLiveStats() {
	numClients := g.node.Hub().NumClients()
	numUsers := g.node.Hub().NumUsers()

	g.usageStats.sampleCount++
	g.usageStats.numClientsSum += numClients
	g.usageStats.numUsersSum += numUsers

	if numClients > g.usageStats.numClientsMax {
		g.usageStats.numClientsMax = numClients
	}

	if numClients < g.usageStats.numClientsMin {
		g.usageStats.numClientsMin = numClients
	}

	if numUsers > g.usageStats.numUsersMax {
		g.usageStats.numUsersMax = numUsers
	}

	if numUsers < g.usageStats.numUsersMin {
		g.usageStats.numUsersMin = numUsers
	}
}

func (g *GrafanaLive) resetLiveStats() {
	g.usageStats = usageStats{}
}

func (g *GrafanaLive) registerUsageMetrics() {
	g.usageStatsService.RegisterSendReportCallback(g.resetLiveStats)

	g.usageStatsService.RegisterMetricsFunc(func(context.Context) (map[string]interface{}, error) {
		liveUsersAvg := 0
		liveClientsAvg := 0

		if g.usageStats.sampleCount > 0 {
			liveUsersAvg = g.usageStats.numUsersSum / g.usageStats.sampleCount
			liveClientsAvg = g.usageStats.numClientsSum / g.usageStats.sampleCount
		}

		metrics := map[string]interface{}{
			"stats.live_samples.count":     g.usageStats.sampleCount,
			"stats.live_users_max.count":   g.usageStats.numUsersMax,
			"stats.live_users_min.count":   g.usageStats.numUsersMin,
			"stats.live_users_avg.count":   liveUsersAvg,
			"stats.live_clients_max.count": g.usageStats.numClientsMax,
			"stats.live_clients_min.count": g.usageStats.numClientsMin,
			"stats.live_clients_avg.count": liveClientsAvg,
		}

		return metrics, nil
	})
}

type usageStats struct {
	numClientsMax int
	numClientsMin int
	numClientsSum int
	numUsersMax   int
	numUsersMin   int
	numUsersSum   int
	sampleCount   int
}<|MERGE_RESOLUTION|>--- conflicted
+++ resolved
@@ -287,8 +287,7 @@
 		// Called when client subscribes to the channel.
 		client.OnSubscribe(func(e centrifuge.SubscribeEvent, cb centrifuge.SubscribeCallback) {
 			err := runConcurrentlyIfNeeded(client.Context(), semaphore, func() {
-<<<<<<< HEAD
-				reply, leadershipID, err := g.handleOnSubscribe(client, e)
+				reply, leadershipID, err := g.handleOnSubscribe(client.Context(), client, e)
 				if err != nil {
 					cb(reply, err)
 					return
@@ -299,9 +298,6 @@
 					reply.Options.Position = true
 				}
 				cb(reply, err)
-=======
-				cb(g.handleOnSubscribe(context.Background(), client, e))
->>>>>>> 9d11c915
 			})
 			if err != nil {
 				cb(centrifuge.SubscribeReply{}, err)
@@ -634,14 +630,10 @@
 	}, nil
 }
 
-<<<<<<< HEAD
-func (g *GrafanaLive) handleOnSubscribe(client *centrifuge.Client, e centrifuge.SubscribeEvent) (centrifuge.SubscribeReply, string, error) {
-=======
-func (g *GrafanaLive) handleOnSubscribe(ctx context.Context, client *centrifuge.Client, e centrifuge.SubscribeEvent) (centrifuge.SubscribeReply, error) {
->>>>>>> 9d11c915
+func (g *GrafanaLive) handleOnSubscribe(ctx context.Context, client *centrifuge.Client, e centrifuge.SubscribeEvent) (centrifuge.SubscribeReply, string, error) {
 	logger.Debug("Client wants to subscribe", "user", client.UserID(), "client", client.ID(), "channel", e.Channel)
 
-	user, ok := livecontext.GetContextSignedUser(client.Context())
+	user, ok := livecontext.GetContextSignedUser(ctx)
 	if !ok {
 		logger.Error("No user found in context", "user", client.UserID(), "client", client.ID(), "channel", e.Channel)
 		return centrifuge.SubscribeReply{}, "", centrifuge.ErrorInternal
@@ -672,7 +664,7 @@
 		ruleFound = ok
 		if ok {
 			if rule.SubscribeAuth != nil {
-				ok, err := rule.SubscribeAuth.CanSubscribe(client.Context(), user)
+				ok, err := rule.SubscribeAuth.CanSubscribe(ctx, user)
 				if err != nil {
 					logger.Error("Error checking subscribe permissions", "user", client.UserID(), "client", client.ID(), "channel", e.Channel, "error", err)
 					return centrifuge.SubscribeReply{}, "", centrifuge.ErrorInternal
@@ -686,7 +678,7 @@
 			if len(rule.Subscribers) > 0 {
 				var err error
 				for _, sub := range rule.Subscribers {
-					reply, status, err = sub.Subscribe(client.Context(), pipeline.Vars{
+					reply, status, err = sub.Subscribe(ctx, pipeline.Vars{
 						OrgID:   orgID,
 						Channel: channel,
 					}, e.Data)
@@ -711,7 +703,7 @@
 			logger.Error("Error getting channel handler", "user", client.UserID(), "client", client.ID(), "channel", e.Channel, "error", err)
 			return centrifuge.SubscribeReply{}, "", centrifuge.ErrorInternal
 		}
-		reply, status, err = handler.OnSubscribe(client.Context(), user, models.SubscribeEvent{
+		reply, status, err = handler.OnSubscribe(ctx, user, models.SubscribeEvent{
 			Channel: channel,
 			Path:    addr.Path,
 			Data:    e.Data,
@@ -780,7 +772,7 @@
 func (g *GrafanaLive) handleOnPublish(ctx context.Context, client *centrifuge.Client, e centrifuge.PublishEvent) (centrifuge.PublishReply, error) {
 	logger.Debug("Client wants to publish", "user", client.UserID(), "client", client.ID(), "channel", e.Channel)
 
-	user, ok := livecontext.GetContextSignedUser(client.Context())
+	user, ok := livecontext.GetContextSignedUser(ctx)
 	if !ok {
 		logger.Error("No user found in context", "user", client.UserID(), "client", client.ID(), "channel", e.Channel)
 		return centrifuge.PublishReply{}, centrifuge.ErrorInternal
@@ -806,7 +798,7 @@
 		}
 		if ok {
 			if rule.PublishAuth != nil {
-				ok, err := rule.PublishAuth.CanPublish(client.Context(), user)
+				ok, err := rule.PublishAuth.CanPublish(ctx, user)
 				if err != nil {
 					logger.Error("Error checking publish permissions", "user", client.UserID(), "client", client.ID(), "channel", e.Channel, "error", err)
 					return centrifuge.PublishReply{}, centrifuge.ErrorInternal
@@ -823,7 +815,7 @@
 					return centrifuge.PublishReply{}, &centrifuge.Error{Code: uint32(code), Message: text}
 				}
 			}
-			_, err := g.Pipeline.ProcessInput(client.Context(), user.OrgId, channel, e.Data)
+			_, err := g.Pipeline.ProcessInput(ctx, user.OrgId, channel, e.Data)
 			if err != nil {
 				logger.Error("Error processing input", "user", client.UserID(), "client", client.ID(), "channel", e.Channel, "error", err)
 				return centrifuge.PublishReply{}, centrifuge.ErrorInternal
@@ -843,7 +835,7 @@
 		logger.Error("Error getting channel handler", "user", client.UserID(), "client", client.ID(), "channel", e.Channel, "error", err)
 		return centrifuge.PublishReply{}, centrifuge.ErrorInternal
 	}
-	reply, status, err := handler.OnPublish(client.Context(), user, models.PublishEvent{
+	reply, status, err := handler.OnPublish(ctx, user, models.PublishEvent{
 		Channel: channel,
 		Path:    addr.Path,
 		Data:    e.Data,
