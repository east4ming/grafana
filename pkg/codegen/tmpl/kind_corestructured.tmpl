package {{ .Properties.MachineName }}

import (
	"github.com/grafana/grafana/pkg/kindsys"
	"github.com/grafana/thema"
	"github.com/grafana/thema/vmux"
)

// rootrel is the relative path from the grafana repository root to the
// directory containing the .cue files in which this kind is declared. Necessary
// for runtime errors related to the declaration and/or lineage to provide
// a real path to the correct .cue file.
const rootrel string = "kinds/structured/{{ .Properties.MachineName }}"

// TODO standard generated docs
type Kind struct {
	lin    thema.ConvergentLineage[*{{ .Properties.Name }}]
	jcodec vmux.Codec
	valmux vmux.ValueMux[*{{ .Properties.Name }}]
	decl   kindsys.Decl[kindsys.CoreStructuredProperties]
}

// type guard
var _ kindsys.Structured = &Kind{}

// TODO standard generated docs
func NewKind(rt *thema.Runtime, opts ...thema.BindOption) (*Kind, error) {
	decl, err := kindsys.LoadCoreKind[kindsys.CoreStructuredProperties](rootrel, rt.Context(), nil)
	if err != nil {
		return nil, err
	}
	k := &Kind{
		decl: *decl,
	}

	lin, err := decl.Some().BindKindLineage(rt, opts...)
	if err != nil {
		return nil, err
	}

	// Get the thema.Schema that the meta says is in the current version (which
	// codegen ensures is always the latest)
	cursch := thema.SchemaP(lin, k.decl.Properties.CurrentVersion)
	tsch, err := thema.BindType[*{{ .Properties.Name }}](cursch, &{{ .Properties.Name }}{})
	if err != nil {
		// Should be unreachable, modulo bugs in the Thema->Go code generator
		return nil, err
	}

	k.jcodec = vmux.NewJSONCodec("{{ .Properties.MachineName }}.json")
	k.lin = tsch.ConvergentLineage()
	k.valmux = vmux.NewValueMux(k.lin.TypedSchema(), k.jcodec)
	return k, nil
}

// TODO standard generated docs
func (k *Kind) Name() string {
	return "{{ .Properties.MachineName }}"
}

// TODO standard generated docs
func (k *Kind) MachineName() string {
	return "{{ .Properties.MachineName }}"
}

// TODO standard generated docs
func (k *Kind) Lineage() thema.Lineage {
	return k.lin
}

// TODO standard generated docs
func (k *Kind) ConvergentLineage() thema.ConvergentLineage[*{{ .Properties.Name }}] {
	return k.lin
}

// JSONValueMux is a version multiplexer that maps a []byte containing JSON data
// at any schematized dashboard version to an instance of {{ .Properties.Name }}.
//
// Validation and translation errors emitted from this func will identify the
// input bytes as "dashboard.json".
//
// This is a thin wrapper around Thema's [vmux.ValueMux].
func (k *Kind) JSONValueMux(b []byte) (*{{ .Properties.Name }}, thema.TranslationLacunas, error) {
	return k.valmux(b)
}

// TODO standard generated docs
func (k *Kind) Maturity() kindsys.Maturity {
	return k.decl.Properties.Maturity
}

// Decl returns the [kindsys.Decl] containing both CUE and Go representations of the
<<<<<<< HEAD
// {{ .Meta.MachineName }} declaration in .cue files.
func (k *Kind) Decl() *kindsys.Decl[kindsys.CoreStructuredMeta] {
=======
// {{ .Properties.MachineName }} declaration in .cue files.
func (k *Kind) Decl() *kindsys.Decl[kindsys.CoreStructuredProperties] {
>>>>>>> 908f5981
	d := k.decl
	return &d
}

<<<<<<< HEAD
// Props returns a [kindsys.SomeKindProps], with underlying type [kindsys.CoreStructuredMeta],
// representing the static properties declared in the {{ .Meta.MachineName }} kind.
//
// This method is identical to calling Decl().Props. It is provided to satisfy [kindsys.Interface].
func (k *Kind) Props() kindsys.SomeKindMeta {
  return k.decl.Meta
=======
// Props returns a [kindsys.SomeKindProps], with underlying type [kindsys.CoreStructuredProperties],
// representing the static properties declared in the {{ .Properties.MachineName }} kind.
//
// This method is identical to calling Decl().Props. It is provided to satisfy [kindsys.Interface].
func (k *Kind) Props() kindsys.SomeKindProperties {
  return k.decl.Properties
>>>>>>> 908f5981
}<|MERGE_RESOLUTION|>--- conflicted
+++ resolved
@@ -90,30 +90,16 @@
 }
 
 // Decl returns the [kindsys.Decl] containing both CUE and Go representations of the
-<<<<<<< HEAD
-// {{ .Meta.MachineName }} declaration in .cue files.
-func (k *Kind) Decl() *kindsys.Decl[kindsys.CoreStructuredMeta] {
-=======
 // {{ .Properties.MachineName }} declaration in .cue files.
 func (k *Kind) Decl() *kindsys.Decl[kindsys.CoreStructuredProperties] {
->>>>>>> 908f5981
 	d := k.decl
 	return &d
 }
 
-<<<<<<< HEAD
-// Props returns a [kindsys.SomeKindProps], with underlying type [kindsys.CoreStructuredMeta],
-// representing the static properties declared in the {{ .Meta.MachineName }} kind.
-//
-// This method is identical to calling Decl().Props. It is provided to satisfy [kindsys.Interface].
-func (k *Kind) Props() kindsys.SomeKindMeta {
-  return k.decl.Meta
-=======
 // Props returns a [kindsys.SomeKindProps], with underlying type [kindsys.CoreStructuredProperties],
 // representing the static properties declared in the {{ .Properties.MachineName }} kind.
 //
 // This method is identical to calling Decl().Props. It is provided to satisfy [kindsys.Interface].
 func (k *Kind) Props() kindsys.SomeKindProperties {
   return k.decl.Properties
->>>>>>> 908f5981
 }