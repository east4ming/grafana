// Copyright 2014 Unknwon
// Copyright 2014 Torkel Ödegaard

package setting

import (
	"bytes"
	"crypto/tls"
	"encoding/json"
	"errors"
	"fmt"
	"io/fs"
	"io/ioutil"
	"net/http"
	"net/url"
	"os"
	"path"
	"path/filepath"
	"regexp"
	"runtime"
	"strconv"
	"strings"
	"time"

	"github.com/grafana/grafana-aws-sdk/pkg/awsds"
	"github.com/grafana/grafana-azure-sdk-go/azsettings"
	"github.com/grafana/grafana-plugin-sdk-go/backend/gtime"

	"github.com/grafana/grafana/pkg/infra/log"
	"github.com/grafana/grafana/pkg/util"

	"github.com/gobwas/glob"
	"github.com/prometheus/common/model"
	"gopkg.in/ini.v1"
)

type Scheme string

const (
	HTTPScheme   Scheme = "http"
	HTTPSScheme  Scheme = "https"
	HTTP2Scheme  Scheme = "h2"
	SocketScheme Scheme = "socket"
)

const (
	RedactedPassword = "*********"
	DefaultHTTPAddr  = "0.0.0.0"
	Dev              = "development"
	Prod             = "production"
	Test             = "test"
	ApplicationName  = "Grafana"
)

// zoneInfo names environment variable for setting the path to look for the timezone database in go
const zoneInfo = "ZONEINFO"

var (
	// App settings.
	Env              = Dev
	AppUrl           string
	AppSubUrl        string
	ServeFromSubPath bool
	InstanceName     string

	// build
	BuildVersion string
	BuildCommit  string
	BuildBranch  string
	BuildStamp   int64
	IsEnterprise bool

	// packaging
	Packaging = "unknown"

	// Paths
	HomePath       string
	CustomInitPath = "conf/custom.ini"

	// HTTP server options
	StaticRootPath string

	// Security settings.
	SecretKey              string
	DisableGravatar        bool
	DataProxyWhiteList     map[string]bool
	CookieSecure           bool
	CookieSameSiteDisabled bool
	CookieSameSiteMode     http.SameSite

	// Snapshots
	ExternalSnapshotUrl   string
	ExternalSnapshotName  string
	ExternalEnabled       bool
	SnapShotRemoveExpired bool

	// Dashboard history
	DashboardVersionsToKeep int
	MinRefreshInterval      string

	// User settings
	AllowUserSignUp         bool
	AllowUserOrgCreate      bool
	AutoAssignOrg           bool
	AutoAssignOrgId         int
	AutoAssignOrgRole       string
	VerifyEmailEnabled      bool
	LoginHint               string
	PasswordHint            string
	DisableLoginForm        bool
	DisableSignoutMenu      bool
	SignoutRedirectUrl      string
	ExternalUserMngLinkUrl  string
	ExternalUserMngLinkName string
	ExternalUserMngInfo     string
	OAuthAutoLogin          bool
	ViewersCanEdit          bool

	// HTTP auth
	SigV4AuthEnabled bool
	AzureAuthEnabled bool

	AnonymousEnabled bool

	// Auth proxy settings
	AuthProxyEnabled        bool
	AuthProxyHeaderProperty string

	// Basic Auth
	BasicAuthEnabled bool

	// Global setting objects.
	Raw *ini.File

	// for logging purposes
	configFiles                  []string
	appliedCommandLineProperties []string
	appliedEnvOverrides          []string

	// analytics
	GoogleAnalyticsId       string
	GoogleTagManagerId      string
	RudderstackDataPlaneUrl string
	RudderstackWriteKey     string
	RudderstackSdkUrl       string
	RudderstackConfigUrl    string

	// LDAP
	LDAPEnabled           bool
	LDAPConfigFile        string
	LDAPSyncCron          string
	LDAPAllowSignup       bool
	LDAPActiveSyncEnabled bool

	// Quota
	Quota QuotaSettings

	// Alerting
	AlertingEnabled            *bool
	ExecuteAlerts              bool
	AlertingRenderLimit        int
	AlertingErrorOrTimeout     string
	AlertingNoDataOrNullValues string

	AlertingEvaluationTimeout   time.Duration
	AlertingNotificationTimeout time.Duration
	AlertingMaxAttempts         int
	AlertingMinInterval         int64

	// Explore UI
	ExploreEnabled bool

	// Help UI
	HelpEnabled bool

	// Profile UI
	ProfileEnabled bool

	// Grafana.NET URL
	GrafanaComUrl string

	ImageUploadProvider string
)

// AddChangePasswordLink returns if login form is disabled or not since
// the same intention can be used to hide both features.
func AddChangePasswordLink() bool {
	return !DisableLoginForm
}

// TODO move all global vars to this struct
type Cfg struct {
	Raw    *ini.File
	Logger log.Logger

	// HTTP Server Settings
	CertFile         string
	KeyFile          string
	HTTPAddr         string
	HTTPPort         string
	AppURL           string
	AppSubURL        string
	ServeFromSubPath bool
	StaticRootPath   string
	Protocol         Scheme
	SocketPath       string
	RouterLogging    bool
	Domain           string
	CDNRootURL       *url.URL
	ReadTimeout      time.Duration
	EnableGzip       bool
	EnforceDomain    bool

	// Security settings
	SecretKey             string
	EmailCodeValidMinutes int

	// build
	BuildVersion string
	BuildCommit  string
	BuildBranch  string
	BuildStamp   int64
	IsEnterprise bool

	// packaging
	Packaging string

	// Paths
	HomePath           string
	ProvisioningPath   string
	DataPath           string
	LogsPath           string
	PluginsPath        string
	BundledPluginsPath string

	// SMTP email settings
	Smtp SmtpSettings

	// Rendering
	ImagesDir                      string
	CSVsDir                        string
	RendererUrl                    string
	RendererCallbackUrl            string
	RendererAuthToken              string
	RendererConcurrentRequestLimit int

	// Security
	DisableInitAdminCreation          bool
	DisableBruteForceLoginProtection  bool
	CookieSecure                      bool
	CookieSameSiteDisabled            bool
	CookieSameSiteMode                http.SameSite
	AllowEmbedding                    bool
	XSSProtectionHeader               bool
	ContentTypeProtectionHeader       bool
	StrictTransportSecurity           bool
	StrictTransportSecurityMaxAge     int
	StrictTransportSecurityPreload    bool
	StrictTransportSecuritySubDomains bool
	// CSPEnabled toggles Content Security Policy support.
	CSPEnabled bool
	// CSPTemplate contains the Content Security Policy template.
	CSPTemplate           string
	AngularSupportEnabled bool

	TempDataLifetime                 time.Duration
	PluginsEnableAlpha               bool
	PluginsAppsSkipVerifyTLS         bool
	PluginSettings                   PluginSettings
	PluginsAllowUnsigned             []string
	PluginCatalogURL                 string
	PluginCatalogHiddenPlugins       []string
	PluginAdminEnabled               bool
	PluginAdminExternalManageEnabled bool
	DisableSanitizeHtml              bool
	EnterpriseLicensePath            string

	// Metrics
	MetricsEndpointEnabled           bool
	MetricsEndpointBasicAuthUsername string
	MetricsEndpointBasicAuthPassword string
	MetricsEndpointDisableTotalStats bool
	MetricsGrafanaEnvironmentInfo    map[string]string

	// Dashboards
	DefaultHomeDashboardPath string

	// Auth
	LoginCookieName              string
	LoginMaxInactiveLifetime     time.Duration
	LoginMaxLifetime             time.Duration
	TokenRotationIntervalMinutes int
	SigV4AuthEnabled             bool
	SigV4VerboseLogging          bool
	AzureAuthEnabled             bool
	BasicAuthEnabled             bool
	AdminUser                    string
	AdminPassword                string
	AdminEmail                   string

	// AWS Plugin Auth
	AWSAllowedAuthProviders []string
	AWSAssumeRoleEnabled    bool
	AWSListMetricsPageLimit int

	// Azure Cloud settings
	Azure *azsettings.AzureSettings

	// Auth proxy settings
	AuthProxyEnabled          bool
	AuthProxyHeaderName       string
	AuthProxyHeaderProperty   string
	AuthProxyAutoSignUp       bool
	AuthProxyEnableLoginToken bool
	AuthProxyWhitelist        string
	AuthProxyHeaders          map[string]string
	AuthProxyHeadersEncoded   bool
	AuthProxySyncTTL          int

	// OAuth
	OAuthCookieMaxAge int

	// JWT Auth
	JWTAuthEnabled                 bool
	JWTAuthHeaderName              string
	JWTAuthURLLogin                bool
	JWTAuthEmailClaim              string
	JWTAuthUsernameClaim           string
	JWTAuthExpectClaims            string
	JWTAuthJWKSetURL               string
	JWTAuthCacheTTL                time.Duration
	JWTAuthKeyFile                 string
	JWTAuthJWKSetFile              string
	JWTAuthAutoSignUp              bool
	JWTAuthRoleAttributePath       string
	JWTAuthRoleAttributeStrict     bool
	JWTAuthAllowAssignGrafanaAdmin bool

	// Dataproxy
	SendUserHeader                 bool
	DataProxyLogging               bool
	DataProxyTimeout               int
	DataProxyDialTimeout           int
	DataProxyTLSHandshakeTimeout   int
	DataProxyExpectContinueTimeout int
	DataProxyMaxConnsPerHost       int
	DataProxyMaxIdleConns          int
	DataProxyKeepAlive             int
	DataProxyIdleConnTimeout       int
	ResponseLimit                  int64
	DataProxyRowLimit              int64

	// DistributedCache
	RemoteCacheOptions *RemoteCacheOptions

	EditorsCanAdmin bool

	ApiKeyMaxSecondsToLive int64

	// Check if a feature toggle is enabled
	// @deprecated
	IsFeatureToggleEnabled func(key string) bool // filled in dynamically

	AnonymousEnabled     bool
	AnonymousOrgName     string
	AnonymousOrgRole     string
	AnonymousHideVersion bool

	DateFormats DateFormats

	// User
	UserInviteMaxLifetime time.Duration
	HiddenUsers           map[string]struct{}
	CaseInsensitiveLogin  bool // Login and Email will be considered case insensitive

	// Annotations
	AnnotationCleanupJobBatchSize      int64
	AlertingAnnotationCleanupSetting   AnnotationCleanupSettings
	DashboardAnnotationCleanupSettings AnnotationCleanupSettings
	APIAnnotationCleanupSettings       AnnotationCleanupSettings

	// Sentry config
	Sentry Sentry

	// GrafanaJavascriptAgent config
	GrafanaJavascriptAgent GrafanaJavascriptAgent

	// Data sources
	DataSourceLimit int

	// Snapshots
	SnapshotPublicMode bool

	ErrTemplateName string

	Env string

	ForceMigration bool

	// Analytics
	CheckForGrafanaUpdates              bool
	CheckForPluginUpdates               bool
	ReportingDistributor                string
	ReportingEnabled                    bool
	ApplicationInsightsConnectionString string
	ApplicationInsightsEndpointUrl      string
	FeedbackLinksEnabled                bool

	// LDAP
	LDAPEnabled     bool
	LDAPAllowSignup bool

	Quota QuotaSettings

	DefaultTheme  string
	DefaultLocale string
	HomePage      string

	AutoAssignOrg              bool
	AutoAssignOrgId            int
	AutoAssignOrgRole          string
	OAuthSkipOrgRoleUpdateSync bool

	// ExpressionsEnabled specifies whether expressions are enabled.
	ExpressionsEnabled bool

	ImageUploadProvider string

	// LiveMaxConnections is a maximum number of WebSocket connections to
	// Grafana Live ws endpoint (per Grafana server instance). 0 disables
	// Live, -1 means unlimited connections.
	LiveMaxConnections int
	// LiveHAEngine is a type of engine to use to achieve HA with Grafana Live.
	// Zero value means in-memory single node setup.
	LiveHAEngine string
	// LiveHAEngineAddress is a connection address for Live HA engine.
	LiveHAEngineAddress string
	// LiveAllowedOrigins is a set of origins accepted by Live. If not provided
	// then Live uses AppURL as the only allowed origin.
	LiveAllowedOrigins []string

	// Grafana.com URL
	GrafanaComURL string

	// Geomap base layer config
	GeomapDefaultBaseLayerConfig map[string]interface{}
	GeomapEnableCustomBaseLayers bool

	// Unified Alerting
	UnifiedAlerting UnifiedAlertingSettings

	// Query history
	QueryHistoryEnabled bool

	DashboardPreviews DashboardPreviewsSettings

	Storage StorageSettings

	// Access Control
	RBACEnabled         bool
	RBACPermissionCache bool
<<<<<<< HEAD
	// Undocumented option as a backup in case removing builtin-role assignment
	// fails
	RBACBuiltInRoleAssignmentEnabled bool
	// GRPC Server.
	GRPCServerNetwork   string
	GRPCServerAddress   string
	GRPCServerTLSConfig *tls.Config
=======
	// Enable Permission validation during role creation and provisioning
	RBACPermissionValidationEnabled bool
>>>>>>> b06eaf66
}

type CommandLineArgs struct {
	Config   string
	HomePath string
	Args     []string
}

func (cfg Cfg) parseAppUrlAndSubUrl(section *ini.Section) (string, string, error) {
	appUrl := valueAsString(section, "root_url", "http://localhost:3000/")

	if appUrl[len(appUrl)-1] != '/' {
		appUrl += "/"
	}

	// Check if has app suburl.
	url, err := url.Parse(appUrl)
	if err != nil {
		cfg.Logger.Error("Invalid root_url.", "url", appUrl, "error", err)
		os.Exit(1)
	}

	appSubUrl := strings.TrimSuffix(url.Path, "/")
	return appUrl, appSubUrl, nil
}

func ToAbsUrl(relativeUrl string) string {
	return AppUrl + relativeUrl
}

func RedactedValue(key, value string) string {
	uppercased := strings.ToUpper(key)
	// Sensitive information: password, secrets etc
	for _, pattern := range []string{
		"PASSWORD",
		"SECRET",
		"PROVIDER_CONFIG",
		"PRIVATE_KEY",
		"SECRET_KEY",
		"CERTIFICATE",
		"ACCOUNT_KEY",
		"ENCRYPTION_KEY",
		"VAULT_TOKEN",
	} {
		if match, err := regexp.MatchString(pattern, uppercased); match && err == nil {
			return RedactedPassword
		}
	}

	for _, exception := range []string{
		"RUDDERSTACK",
		"APPLICATION_INSIGHTS",
		"SENTRY",
	} {
		if strings.Contains(uppercased, exception) {
			return value
		}
	}

	if u, err := RedactedURL(value); err == nil {
		return u
	}

	return value
}

func RedactedURL(value string) (string, error) {
	// Value could be a list of URLs
	chunks := util.SplitString(value)

	for i, chunk := range chunks {
		var hasTmpPrefix bool
		const tmpPrefix = "http://"

		if !strings.Contains(chunk, "://") {
			chunk = tmpPrefix + chunk
			hasTmpPrefix = true
		}

		u, err := url.Parse(chunk)
		if err != nil {
			return "", err
		}

		redacted := u.Redacted()
		if hasTmpPrefix {
			redacted = strings.Replace(redacted, tmpPrefix, "", 1)
		}

		chunks[i] = redacted
	}

	if strings.Contains(value, ",") {
		return strings.Join(chunks, ","), nil
	}

	return strings.Join(chunks, " "), nil
}

func applyEnvVariableOverrides(file *ini.File) error {
	appliedEnvOverrides = make([]string, 0)
	for _, section := range file.Sections() {
		for _, key := range section.Keys() {
			envKey := EnvKey(section.Name(), key.Name())
			envValue := os.Getenv(envKey)

			if len(envValue) > 0 {
				key.SetValue(envValue)
				appliedEnvOverrides = append(appliedEnvOverrides, fmt.Sprintf("%s=%s", envKey, RedactedValue(envKey, envValue)))
			}
		}
	}

	return nil
}

func (cfg *Cfg) readGrafanaEnvironmentMetrics() error {
	environmentMetricsSection := cfg.Raw.Section("metrics.environment_info")
	keys := environmentMetricsSection.Keys()
	cfg.MetricsGrafanaEnvironmentInfo = make(map[string]string, len(keys))

	for _, key := range keys {
		labelName := model.LabelName(key.Name())
		labelValue := model.LabelValue(key.Value())

		if !labelName.IsValid() {
			return fmt.Errorf("invalid label name in [metrics.environment_info] configuration. name %q", labelName)
		}

		if !labelValue.IsValid() {
			return fmt.Errorf("invalid label value in [metrics.environment_info] configuration. name %q value %q", labelName, labelValue)
		}

		cfg.MetricsGrafanaEnvironmentInfo[string(labelName)] = string(labelValue)
	}

	return nil
}

func (cfg *Cfg) readAnnotationSettings() {
	section := cfg.Raw.Section("annotations")
	cfg.AnnotationCleanupJobBatchSize = section.Key("cleanupjob_batchsize").MustInt64(100)

	dashboardAnnotation := cfg.Raw.Section("annotations.dashboard")
	apiIAnnotation := cfg.Raw.Section("annotations.api")
	alertingSection := cfg.Raw.Section("alerting")

	var newAnnotationCleanupSettings = func(section *ini.Section, maxAgeField string) AnnotationCleanupSettings {
		maxAge, err := gtime.ParseDuration(section.Key(maxAgeField).MustString(""))
		if err != nil {
			maxAge = 0
		}

		return AnnotationCleanupSettings{
			MaxAge:   maxAge,
			MaxCount: section.Key("max_annotations_to_keep").MustInt64(0),
		}
	}

	cfg.AlertingAnnotationCleanupSetting = newAnnotationCleanupSettings(alertingSection, "max_annotation_age")
	cfg.DashboardAnnotationCleanupSettings = newAnnotationCleanupSettings(dashboardAnnotation, "max_age")
	cfg.APIAnnotationCleanupSettings = newAnnotationCleanupSettings(apiIAnnotation, "max_age")
}

func (cfg *Cfg) readExpressionsSettings() {
	expressions := cfg.Raw.Section("expressions")
	cfg.ExpressionsEnabled = expressions.Key("enabled").MustBool(true)
}

type AnnotationCleanupSettings struct {
	MaxAge   time.Duration
	MaxCount int64
}

func EnvKey(sectionName string, keyName string) string {
	sN := strings.ToUpper(strings.ReplaceAll(sectionName, ".", "_"))
	sN = strings.ReplaceAll(sN, "-", "_")
	kN := strings.ToUpper(strings.ReplaceAll(keyName, ".", "_"))
	envKey := fmt.Sprintf("GF_%s_%s", sN, kN)
	return envKey
}

func applyCommandLineDefaultProperties(props map[string]string, file *ini.File) {
	appliedCommandLineProperties = make([]string, 0)
	for _, section := range file.Sections() {
		for _, key := range section.Keys() {
			keyString := fmt.Sprintf("default.%s.%s", section.Name(), key.Name())
			value, exists := props[keyString]
			if exists {
				key.SetValue(value)
				appliedCommandLineProperties = append(appliedCommandLineProperties,
					fmt.Sprintf("%s=%s", keyString, RedactedValue(keyString, value)))
			}
		}
	}
}

func applyCommandLineProperties(props map[string]string, file *ini.File) {
	for _, section := range file.Sections() {
		sectionName := section.Name() + "."
		if section.Name() == ini.DefaultSection {
			sectionName = ""
		}
		for _, key := range section.Keys() {
			keyString := sectionName + key.Name()
			value, exists := props[keyString]
			if exists {
				appliedCommandLineProperties = append(appliedCommandLineProperties, fmt.Sprintf("%s=%s", keyString, value))
				key.SetValue(value)
			}
		}
	}
}

func (cfg Cfg) getCommandLineProperties(args []string) map[string]string {
	props := make(map[string]string)

	for _, arg := range args {
		if !strings.HasPrefix(arg, "cfg:") {
			continue
		}

		trimmed := strings.TrimPrefix(arg, "cfg:")
		parts := strings.Split(trimmed, "=")
		if len(parts) != 2 {
			cfg.Logger.Error("Invalid command line argument.", "argument", arg)
			os.Exit(1)
		}

		props[parts[0]] = parts[1]
	}
	return props
}

func makeAbsolute(path string, root string) string {
	if filepath.IsAbs(path) {
		return path
	}
	return filepath.Join(root, path)
}

func (cfg *Cfg) loadSpecifiedConfigFile(configFile string, masterFile *ini.File) error {
	if configFile == "" {
		configFile = filepath.Join(cfg.HomePath, CustomInitPath)
		// return without error if custom file does not exist
		if !pathExists(configFile) {
			return nil
		}
	}

	userConfig, err := ini.Load(configFile)
	if err != nil {
		return fmt.Errorf("failed to parse %q: %w", configFile, err)
	}

	userConfig.BlockMode = false

	for _, section := range userConfig.Sections() {
		for _, key := range section.Keys() {
			if key.Value() == "" {
				continue
			}

			defaultSec, err := masterFile.GetSection(section.Name())
			if err != nil {
				defaultSec, _ = masterFile.NewSection(section.Name())
			}
			defaultKey, err := defaultSec.GetKey(key.Name())
			if err != nil {
				defaultKey, _ = defaultSec.NewKey(key.Name(), key.Value())
			}
			defaultKey.SetValue(key.Value())
		}
	}

	configFiles = append(configFiles, configFile)
	return nil
}

func (cfg *Cfg) loadConfiguration(args CommandLineArgs) (*ini.File, error) {
	// load config defaults
	defaultConfigFile := path.Join(HomePath, "conf/defaults.ini")
	configFiles = append(configFiles, defaultConfigFile)

	// check if config file exists
	if _, err := os.Stat(defaultConfigFile); os.IsNotExist(err) {
		fmt.Println("Grafana-server Init Failed: Could not find config defaults, make sure homepath command line parameter is set or working directory is homepath")
		os.Exit(1)
	}

	// load defaults
	parsedFile, err := ini.Load(defaultConfigFile)
	if err != nil {
		fmt.Printf("Failed to parse defaults.ini, %v\n", err)
		os.Exit(1)
		return nil, err
	}

	parsedFile.BlockMode = false

	// command line props
	commandLineProps := cfg.getCommandLineProperties(args.Args)
	// load default overrides
	applyCommandLineDefaultProperties(commandLineProps, parsedFile)

	// load specified config file
	err = cfg.loadSpecifiedConfigFile(args.Config, parsedFile)
	if err != nil {
		err2 := cfg.initLogging(parsedFile)
		if err2 != nil {
			return nil, err2
		}
		cfg.Logger.Error(err.Error())
		os.Exit(1)
	}

	// apply environment overrides
	err = applyEnvVariableOverrides(parsedFile)
	if err != nil {
		return nil, err
	}

	// apply command line overrides
	applyCommandLineProperties(commandLineProps, parsedFile)

	// evaluate config values containing environment variables
	err = expandConfig(parsedFile)
	if err != nil {
		return nil, err
	}

	// update data path and logging config
	dataPath := valueAsString(parsedFile.Section("paths"), "data", "")

	cfg.DataPath = makeAbsolute(dataPath, HomePath)
	err = cfg.initLogging(parsedFile)
	if err != nil {
		return nil, err
	}

	cfg.Logger.Info(fmt.Sprintf("Starting %s", ApplicationName), "version", BuildVersion, "commit", BuildCommit, "branch", BuildBranch, "compiled", time.Unix(BuildStamp, 0))

	return parsedFile, err
}

func pathExists(path string) bool {
	_, err := os.Stat(path)
	if err == nil {
		return true
	}
	if os.IsNotExist(err) {
		return false
	}
	return false
}

func (cfg *Cfg) setHomePath(args CommandLineArgs) {
	if args.HomePath != "" {
		cfg.HomePath = args.HomePath
		HomePath = cfg.HomePath
		return
	}

	var err error
	cfg.HomePath, err = filepath.Abs(".")
	if err != nil {
		panic(err)
	}

	HomePath = cfg.HomePath
	// check if homepath is correct
	if pathExists(filepath.Join(cfg.HomePath, "conf/defaults.ini")) {
		return
	}

	// try down one path
	if pathExists(filepath.Join(cfg.HomePath, "../conf/defaults.ini")) {
		cfg.HomePath = filepath.Join(cfg.HomePath, "../")
		HomePath = cfg.HomePath
	}
}

var skipStaticRootValidation = false

func NewCfg() *Cfg {
	return &Cfg{
		Logger:      log.New("settings"),
		Raw:         ini.Empty(),
		Azure:       &azsettings.AzureSettings{},
		RBACEnabled: true,
	}
}

func NewCfgFromArgs(args CommandLineArgs) (*Cfg, error) {
	cfg := NewCfg()
	if err := cfg.Load(args); err != nil {
		return nil, err
	}

	return cfg, nil
}

func (cfg *Cfg) validateStaticRootPath() error {
	if skipStaticRootValidation {
		return nil
	}

	if _, err := os.Stat(path.Join(StaticRootPath, "build")); err != nil {
		cfg.Logger.Error("Failed to detect generated javascript files in public/build")
	}

	return nil
}

func (cfg *Cfg) Load(args CommandLineArgs) error {
	cfg.setHomePath(args)

	// Fix for missing IANA db on Windows
	_, zoneInfoSet := os.LookupEnv(zoneInfo)
	if runtime.GOOS == "windows" && !zoneInfoSet {
		if err := os.Setenv(zoneInfo, filepath.Join(HomePath, "tools", "zoneinfo.zip")); err != nil {
			cfg.Logger.Error("Can't set ZONEINFO environment variable", "err", err)
		}
	}

	iniFile, err := cfg.loadConfiguration(args)
	if err != nil {
		return err
	}

	cfg.Raw = iniFile

	// Temporarily keep global, to make refactor in steps
	Raw = cfg.Raw

	cfg.BuildVersion = BuildVersion
	cfg.BuildCommit = BuildCommit
	cfg.BuildStamp = BuildStamp
	cfg.BuildBranch = BuildBranch
	cfg.IsEnterprise = IsEnterprise
	cfg.Packaging = Packaging

	cfg.ErrTemplateName = "error"

	Env = valueAsString(iniFile.Section(""), "app_mode", "development")
	cfg.Env = Env
	cfg.ForceMigration = iniFile.Section("").Key("force_migration").MustBool(false)
	InstanceName = valueAsString(iniFile.Section(""), "instance_name", "unknown_instance_name")
	plugins := valueAsString(iniFile.Section("paths"), "plugins", "")
	cfg.PluginsPath = makeAbsolute(plugins, HomePath)
	cfg.BundledPluginsPath = makeAbsolute("plugins-bundled", HomePath)
	provisioning := valueAsString(iniFile.Section("paths"), "provisioning", "")
	cfg.ProvisioningPath = makeAbsolute(provisioning, HomePath)

	if err := cfg.readServerSettings(iniFile); err != nil {
		return err
	}

	if err := readDataProxySettings(iniFile, cfg); err != nil {
		return err
	}

	if err := readSecuritySettings(iniFile, cfg); err != nil {
		return err
	}

	if err := readSnapshotsSettings(cfg, iniFile); err != nil {
		return err
	}

	if err := readGRPCServerSettings(cfg, iniFile); err != nil {
		return err
	}

	// read dashboard settings
	dashboards := iniFile.Section("dashboards")
	DashboardVersionsToKeep = dashboards.Key("versions_to_keep").MustInt(20)
	MinRefreshInterval = valueAsString(dashboards, "min_refresh_interval", "5s")

	cfg.DefaultHomeDashboardPath = dashboards.Key("default_home_dashboard_path").MustString("")

	if err := readUserSettings(iniFile, cfg); err != nil {
		return err
	}
	if err := readAuthSettings(iniFile, cfg); err != nil {
		return err
	}
	readAccessControlSettings(iniFile, cfg)
	if err := cfg.readRenderingSettings(iniFile); err != nil {
		return err
	}

	cfg.TempDataLifetime = iniFile.Section("paths").Key("temp_data_lifetime").MustDuration(time.Second * 3600 * 24)
	cfg.MetricsEndpointEnabled = iniFile.Section("metrics").Key("enabled").MustBool(true)
	cfg.MetricsEndpointBasicAuthUsername = valueAsString(iniFile.Section("metrics"), "basic_auth_username", "")
	cfg.MetricsEndpointBasicAuthPassword = valueAsString(iniFile.Section("metrics"), "basic_auth_password", "")
	cfg.MetricsEndpointDisableTotalStats = iniFile.Section("metrics").Key("disable_total_stats").MustBool(false)

	analytics := iniFile.Section("analytics")
	cfg.CheckForGrafanaUpdates = analytics.Key("check_for_updates").MustBool(true)
	cfg.CheckForPluginUpdates = analytics.Key("check_for_plugin_updates").MustBool(true)
	GoogleAnalyticsId = analytics.Key("google_analytics_ua_id").String()
	GoogleTagManagerId = analytics.Key("google_tag_manager_id").String()
	RudderstackWriteKey = analytics.Key("rudderstack_write_key").String()
	RudderstackDataPlaneUrl = analytics.Key("rudderstack_data_plane_url").String()
	RudderstackSdkUrl = analytics.Key("rudderstack_sdk_url").String()
	RudderstackConfigUrl = analytics.Key("rudderstack_config_url").String()

	cfg.ReportingEnabled = analytics.Key("reporting_enabled").MustBool(true)
	cfg.ReportingDistributor = analytics.Key("reporting_distributor").MustString("grafana-labs")

	if len(cfg.ReportingDistributor) >= 100 {
		cfg.ReportingDistributor = cfg.ReportingDistributor[:100]
	}

	cfg.ApplicationInsightsConnectionString = analytics.Key("application_insights_connection_string").String()
	cfg.ApplicationInsightsEndpointUrl = analytics.Key("application_insights_endpoint_url").String()
	cfg.FeedbackLinksEnabled = analytics.Key("feedback_links_enabled").MustBool(true)

	if err := readAlertingSettings(iniFile); err != nil {
		return err
	}

	explore := iniFile.Section("explore")
	ExploreEnabled = explore.Key("enabled").MustBool(true)

	help := iniFile.Section("help")
	HelpEnabled = help.Key("enabled").MustBool(true)

	profile := iniFile.Section("profile")
	ProfileEnabled = profile.Key("enabled").MustBool(true)

	queryHistory := iniFile.Section("query_history")
	cfg.QueryHistoryEnabled = queryHistory.Key("enabled").MustBool(true)

	panelsSection := iniFile.Section("panels")
	cfg.DisableSanitizeHtml = panelsSection.Key("disable_sanitize_html").MustBool(false)

	if err := cfg.readPluginSettings(iniFile); err != nil {
		return err
	}

	if err := cfg.readFeatureToggles(iniFile); err != nil {
		return err
	}

	if err := cfg.ReadUnifiedAlertingSettings(iniFile); err != nil {
		return err
	}

	// check old location for this option
	if panelsSection.Key("enable_alpha").MustBool(false) {
		cfg.PluginsEnableAlpha = true
	}

	cfg.readLDAPConfig()
	cfg.handleAWSConfig()
	cfg.readAzureSettings()
	cfg.readSessionConfig()
	cfg.readSmtpSettings()
	cfg.readQuotaSettings()
	cfg.readAnnotationSettings()
	cfg.readExpressionsSettings()
	if err := cfg.readGrafanaEnvironmentMetrics(); err != nil {
		return err
	}

	cfg.readDataSourcesSettings()

	cfg.DashboardPreviews = readDashboardPreviewsSettings(iniFile)
	cfg.Storage = readStorageSettings(iniFile)

	if VerifyEmailEnabled && !cfg.Smtp.Enabled {
		cfg.Logger.Warn("require_email_validation is enabled but smtp is disabled")
	}

	// check old key  name
	GrafanaComUrl = valueAsString(iniFile.Section("grafana_net"), "url", "")
	if GrafanaComUrl == "" {
		GrafanaComUrl = valueAsString(iniFile.Section("grafana_com"), "url", "https://grafana.com")
	}
	cfg.GrafanaComURL = GrafanaComUrl

	imageUploadingSection := iniFile.Section("external_image_storage")
	cfg.ImageUploadProvider = valueAsString(imageUploadingSection, "provider", "")
	ImageUploadProvider = cfg.ImageUploadProvider

	enterprise := iniFile.Section("enterprise")
	cfg.EnterpriseLicensePath = valueAsString(enterprise, "license_path", filepath.Join(cfg.DataPath, "license.jwt"))

	cacheServer := iniFile.Section("remote_cache")
	dbName := valueAsString(cacheServer, "type", "database")
	connStr := valueAsString(cacheServer, "connstr", "")

	cfg.RemoteCacheOptions = &RemoteCacheOptions{
		Name:    dbName,
		ConnStr: connStr,
	}

	geomapSection := iniFile.Section("geomap")
	basemapJSON := valueAsString(geomapSection, "default_baselayer_config", "")
	if basemapJSON != "" {
		layer := make(map[string]interface{})
		err = json.Unmarshal([]byte(basemapJSON), &layer)
		if err != nil {
			cfg.Logger.Error("Error reading json from default_baselayer_config", "error", err)
		} else {
			cfg.GeomapDefaultBaseLayerConfig = layer
		}
	}
	cfg.GeomapEnableCustomBaseLayers = geomapSection.Key("enable_custom_baselayers").MustBool(true)

	cfg.readDateFormats()
	cfg.readSentryConfig()
	cfg.readGrafanaJavascriptAgentConfig()

	if err := cfg.readLiveSettings(iniFile); err != nil {
		return err
	}

	cfg.LogConfigSources()

	return nil
}

func valueAsString(section *ini.Section, keyName string, defaultValue string) string {
	return section.Key(keyName).MustString(defaultValue)
}

type RemoteCacheOptions struct {
	Name    string
	ConnStr string
}

func (cfg *Cfg) readLDAPConfig() {
	ldapSec := cfg.Raw.Section("auth.ldap")
	LDAPConfigFile = ldapSec.Key("config_file").String()
	LDAPSyncCron = ldapSec.Key("sync_cron").String()
	LDAPEnabled = ldapSec.Key("enabled").MustBool(false)
	cfg.LDAPEnabled = LDAPEnabled
	LDAPActiveSyncEnabled = ldapSec.Key("active_sync_enabled").MustBool(false)
	LDAPAllowSignup = ldapSec.Key("allow_sign_up").MustBool(true)
	cfg.LDAPAllowSignup = LDAPAllowSignup
}

func (cfg *Cfg) handleAWSConfig() {
	awsPluginSec := cfg.Raw.Section("aws")
	cfg.AWSAssumeRoleEnabled = awsPluginSec.Key("assume_role_enabled").MustBool(true)
	allowedAuthProviders := awsPluginSec.Key("allowed_auth_providers").MustString("default,keys,credentials")
	for _, authProvider := range strings.Split(allowedAuthProviders, ",") {
		authProvider = strings.TrimSpace(authProvider)
		if authProvider != "" {
			cfg.AWSAllowedAuthProviders = append(cfg.AWSAllowedAuthProviders, authProvider)
		}
	}
	cfg.AWSListMetricsPageLimit = awsPluginSec.Key("list_metrics_page_limit").MustInt(500)
	// Also set environment variables that can be used by core plugins
	err := os.Setenv(awsds.AssumeRoleEnabledEnvVarKeyName, strconv.FormatBool(cfg.AWSAssumeRoleEnabled))
	if err != nil {
		cfg.Logger.Error(fmt.Sprintf("could not set environment variable '%s'", awsds.AssumeRoleEnabledEnvVarKeyName), err)
	}

	err = os.Setenv(awsds.AllowedAuthProvidersEnvVarKeyName, allowedAuthProviders)
	if err != nil {
		cfg.Logger.Error(fmt.Sprintf("could not set environment variable '%s'", awsds.AllowedAuthProvidersEnvVarKeyName), err)
	}
}

func (cfg *Cfg) readSessionConfig() {
	sec, _ := cfg.Raw.GetSection("session")

	if sec != nil {
		cfg.Logger.Warn(
			"[Removed] Session setting was removed in v6.2, use remote_cache option instead",
		)
	}
}

func (cfg *Cfg) initLogging(file *ini.File) error {
	logModeStr := valueAsString(file.Section("log"), "mode", "console")
	// split on comma
	logModes := strings.Split(logModeStr, ",")
	// also try space
	if len(logModes) == 1 {
		logModes = strings.Split(logModeStr, " ")
	}
	logsPath := valueAsString(file.Section("paths"), "logs", "")
	cfg.LogsPath = makeAbsolute(logsPath, HomePath)
	return log.ReadLoggingConfig(logModes, cfg.LogsPath, file)
}

func (cfg *Cfg) LogConfigSources() {
	var text bytes.Buffer

	for _, file := range configFiles {
		cfg.Logger.Info("Config loaded from", "file", file)
	}

	if len(appliedCommandLineProperties) > 0 {
		for _, prop := range appliedCommandLineProperties {
			cfg.Logger.Info("Config overridden from command line", "arg", prop)
		}
	}

	if len(appliedEnvOverrides) > 0 {
		text.WriteString("\tEnvironment variables used:\n")
		for _, prop := range appliedEnvOverrides {
			cfg.Logger.Info("Config overridden from Environment variable", "var", prop)
		}
	}

	cfg.Logger.Info("Path Home", "path", HomePath)
	cfg.Logger.Info("Path Data", "path", cfg.DataPath)
	cfg.Logger.Info("Path Logs", "path", cfg.LogsPath)
	cfg.Logger.Info("Path Plugins", "path", cfg.PluginsPath)
	cfg.Logger.Info("Path Provisioning", "path", cfg.ProvisioningPath)
	cfg.Logger.Info("App mode " + cfg.Env)
}

type DynamicSection struct {
	section *ini.Section
	Logger  log.Logger
}

// Key dynamically overrides keys with environment variables.
// As a side effect, the value of the setting key will be updated if an environment variable is present.
func (s *DynamicSection) Key(k string) *ini.Key {
	envKey := EnvKey(s.section.Name(), k)
	envValue := os.Getenv(envKey)
	key := s.section.Key(k)

	if len(envValue) == 0 {
		return key
	}

	key.SetValue(envValue)
	s.Logger.Info("Config overridden from Environment variable", "var", fmt.Sprintf("%s=%s", envKey, RedactedValue(envKey, envValue)))

	return key
}

// SectionWithEnvOverrides dynamically overrides keys with environment variables.
// As a side effect, the value of the setting key will be updated if an environment variable is present.
func (cfg *Cfg) SectionWithEnvOverrides(s string) *DynamicSection {
	return &DynamicSection{cfg.Raw.Section(s), cfg.Logger}
}

func readSecuritySettings(iniFile *ini.File, cfg *Cfg) error {
	security := iniFile.Section("security")
	SecretKey = valueAsString(security, "secret_key", "")
	cfg.SecretKey = SecretKey
	DisableGravatar = security.Key("disable_gravatar").MustBool(true)
	cfg.DisableBruteForceLoginProtection = security.Key("disable_brute_force_login_protection").MustBool(false)

	CookieSecure = security.Key("cookie_secure").MustBool(false)
	cfg.CookieSecure = CookieSecure

	samesiteString := valueAsString(security, "cookie_samesite", "lax")

	if samesiteString == "disabled" {
		CookieSameSiteDisabled = true
		cfg.CookieSameSiteDisabled = CookieSameSiteDisabled
	} else {
		validSameSiteValues := map[string]http.SameSite{
			"lax":    http.SameSiteLaxMode,
			"strict": http.SameSiteStrictMode,
			"none":   http.SameSiteNoneMode,
		}

		if samesite, ok := validSameSiteValues[samesiteString]; ok {
			CookieSameSiteMode = samesite
			cfg.CookieSameSiteMode = CookieSameSiteMode
		} else {
			CookieSameSiteMode = http.SameSiteLaxMode
			cfg.CookieSameSiteMode = CookieSameSiteMode
		}
	}
	cfg.AllowEmbedding = security.Key("allow_embedding").MustBool(false)

	cfg.ContentTypeProtectionHeader = security.Key("x_content_type_options").MustBool(true)
	cfg.XSSProtectionHeader = security.Key("x_xss_protection").MustBool(true)
	cfg.StrictTransportSecurity = security.Key("strict_transport_security").MustBool(false)
	cfg.StrictTransportSecurityMaxAge = security.Key("strict_transport_security_max_age_seconds").MustInt(86400)
	cfg.StrictTransportSecurityPreload = security.Key("strict_transport_security_preload").MustBool(false)
	cfg.StrictTransportSecuritySubDomains = security.Key("strict_transport_security_subdomains").MustBool(false)
	cfg.CSPEnabled = security.Key("content_security_policy").MustBool(false)
	cfg.CSPTemplate = security.Key("content_security_policy_template").MustString("")
	cfg.AngularSupportEnabled = security.Key("angular_support_enabled").MustBool(true)

	// read data source proxy whitelist
	DataProxyWhiteList = make(map[string]bool)
	securityStr := valueAsString(security, "data_source_proxy_whitelist", "")

	for _, hostAndIP := range util.SplitString(securityStr) {
		DataProxyWhiteList[hostAndIP] = true
	}

	// admin
	cfg.DisableInitAdminCreation = security.Key("disable_initial_admin_creation").MustBool(false)
	cfg.AdminUser = valueAsString(security, "admin_user", "")
	cfg.AdminPassword = valueAsString(security, "admin_password", "")
	cfg.AdminEmail = valueAsString(security, "admin_email", fmt.Sprintf("%s@localhost", cfg.AdminUser))

	return nil
}

func readAuthSettings(iniFile *ini.File, cfg *Cfg) (err error) {
	auth := iniFile.Section("auth")

	cfg.LoginCookieName = valueAsString(auth, "login_cookie_name", "grafana_session")

	const defaultMaxInactiveLifetime = "7d"
	maxInactiveDurationVal := valueAsString(auth, "login_maximum_inactive_lifetime_duration", defaultMaxInactiveLifetime)
	cfg.LoginMaxInactiveLifetime, err = gtime.ParseDuration(maxInactiveDurationVal)
	if err != nil {
		return err
	}

	const defaultMaxLifetime = "30d"
	maxLifetimeDurationVal := valueAsString(auth, "login_maximum_lifetime_duration", defaultMaxLifetime)
	cfg.LoginMaxLifetime, err = gtime.ParseDuration(maxLifetimeDurationVal)
	if err != nil {
		return err
	}

	cfg.ApiKeyMaxSecondsToLive = auth.Key("api_key_max_seconds_to_live").MustInt64(-1)

	cfg.TokenRotationIntervalMinutes = auth.Key("token_rotation_interval_minutes").MustInt(10)
	if cfg.TokenRotationIntervalMinutes < 2 {
		cfg.TokenRotationIntervalMinutes = 2
	}

	DisableLoginForm = auth.Key("disable_login_form").MustBool(false)
	DisableSignoutMenu = auth.Key("disable_signout_menu").MustBool(false)
	OAuthAutoLogin = auth.Key("oauth_auto_login").MustBool(false)
	cfg.OAuthCookieMaxAge = auth.Key("oauth_state_cookie_max_age").MustInt(600)
	SignoutRedirectUrl = valueAsString(auth, "signout_redirect_url", "")
	cfg.OAuthSkipOrgRoleUpdateSync = auth.Key("oauth_skip_org_role_update_sync").MustBool(false)

	// SigV4
	SigV4AuthEnabled = auth.Key("sigv4_auth_enabled").MustBool(false)
	cfg.SigV4AuthEnabled = SigV4AuthEnabled
	cfg.SigV4VerboseLogging = auth.Key("sigv4_verbose_logging").MustBool(false)

	// Azure Auth
	AzureAuthEnabled = auth.Key("azure_auth_enabled").MustBool(false)
	cfg.AzureAuthEnabled = AzureAuthEnabled

	// anonymous access
	AnonymousEnabled = iniFile.Section("auth.anonymous").Key("enabled").MustBool(false)
	cfg.AnonymousEnabled = AnonymousEnabled
	cfg.AnonymousOrgName = valueAsString(iniFile.Section("auth.anonymous"), "org_name", "")
	cfg.AnonymousOrgRole = valueAsString(iniFile.Section("auth.anonymous"), "org_role", "")
	cfg.AnonymousHideVersion = iniFile.Section("auth.anonymous").Key("hide_version").MustBool(false)

	// basic auth
	authBasic := iniFile.Section("auth.basic")
	BasicAuthEnabled = authBasic.Key("enabled").MustBool(true)
	cfg.BasicAuthEnabled = BasicAuthEnabled

	// JWT auth
	authJWT := iniFile.Section("auth.jwt")
	cfg.JWTAuthEnabled = authJWT.Key("enabled").MustBool(false)
	cfg.JWTAuthHeaderName = valueAsString(authJWT, "header_name", "")
	cfg.JWTAuthURLLogin = authJWT.Key("url_login").MustBool(false)
	cfg.JWTAuthEmailClaim = valueAsString(authJWT, "email_claim", "")
	cfg.JWTAuthUsernameClaim = valueAsString(authJWT, "username_claim", "")
	cfg.JWTAuthExpectClaims = valueAsString(authJWT, "expect_claims", "{}")
	cfg.JWTAuthJWKSetURL = valueAsString(authJWT, "jwk_set_url", "")
	cfg.JWTAuthCacheTTL = authJWT.Key("cache_ttl").MustDuration(time.Minute * 60)
	cfg.JWTAuthKeyFile = valueAsString(authJWT, "key_file", "")
	cfg.JWTAuthJWKSetFile = valueAsString(authJWT, "jwk_set_file", "")
	cfg.JWTAuthAutoSignUp = authJWT.Key("auto_sign_up").MustBool(false)
	cfg.JWTAuthRoleAttributePath = valueAsString(authJWT, "role_attribute_path", "")
	cfg.JWTAuthRoleAttributeStrict = authJWT.Key("role_attribute_strict").MustBool(false)
	cfg.JWTAuthAllowAssignGrafanaAdmin = authJWT.Key("allow_assign_grafana_admin").MustBool(false)

	authProxy := iniFile.Section("auth.proxy")
	AuthProxyEnabled = authProxy.Key("enabled").MustBool(false)
	cfg.AuthProxyEnabled = AuthProxyEnabled

	cfg.AuthProxyHeaderName = valueAsString(authProxy, "header_name", "")
	AuthProxyHeaderProperty = valueAsString(authProxy, "header_property", "")
	cfg.AuthProxyHeaderProperty = AuthProxyHeaderProperty
	cfg.AuthProxyAutoSignUp = authProxy.Key("auto_sign_up").MustBool(true)
	cfg.AuthProxyEnableLoginToken = authProxy.Key("enable_login_token").MustBool(false)

	cfg.AuthProxySyncTTL = authProxy.Key("sync_ttl").MustInt()

	cfg.AuthProxyWhitelist = valueAsString(authProxy, "whitelist", "")

	cfg.AuthProxyHeaders = make(map[string]string)
	headers := valueAsString(authProxy, "headers", "")

	for _, propertyAndHeader := range util.SplitString(headers) {
		split := strings.SplitN(propertyAndHeader, ":", 2)
		if len(split) == 2 {
			cfg.AuthProxyHeaders[split[0]] = split[1]
		}
	}

	cfg.AuthProxyHeadersEncoded = authProxy.Key("headers_encoded").MustBool(false)

	return nil
}

func readAccessControlSettings(iniFile *ini.File, cfg *Cfg) {
	rbac := iniFile.Section("rbac")
	cfg.RBACEnabled = rbac.Key("enabled").MustBool(true)
	cfg.RBACPermissionCache = rbac.Key("permission_cache").MustBool(true)
	cfg.RBACPermissionValidationEnabled = rbac.Key("permission_validation_enabled").MustBool(false)
}

func readUserSettings(iniFile *ini.File, cfg *Cfg) error {
	users := iniFile.Section("users")
	AllowUserSignUp = users.Key("allow_sign_up").MustBool(true)
	AllowUserOrgCreate = users.Key("allow_org_create").MustBool(true)
	cfg.AutoAssignOrg = users.Key("auto_assign_org").MustBool(true)
	AutoAssignOrg = cfg.AutoAssignOrg
	cfg.AutoAssignOrgId = users.Key("auto_assign_org_id").MustInt(1)
	AutoAssignOrgId = cfg.AutoAssignOrgId
	cfg.AutoAssignOrgRole = users.Key("auto_assign_org_role").In("Editor", []string{"Editor", "Admin", "Viewer"})
	AutoAssignOrgRole = cfg.AutoAssignOrgRole
	VerifyEmailEnabled = users.Key("verify_email_enabled").MustBool(false)

	cfg.CaseInsensitiveLogin = users.Key("case_insensitive_login").MustBool(false)

	LoginHint = valueAsString(users, "login_hint", "")
	PasswordHint = valueAsString(users, "password_hint", "")
	cfg.DefaultTheme = valueAsString(users, "default_theme", "")
	cfg.DefaultLocale = valueAsString(users, "default_locale", "")
	cfg.HomePage = valueAsString(users, "home_page", "")
	ExternalUserMngLinkUrl = valueAsString(users, "external_manage_link_url", "")
	ExternalUserMngLinkName = valueAsString(users, "external_manage_link_name", "")
	ExternalUserMngInfo = valueAsString(users, "external_manage_info", "")

	ViewersCanEdit = users.Key("viewers_can_edit").MustBool(false)
	cfg.EditorsCanAdmin = users.Key("editors_can_admin").MustBool(false)

	userInviteMaxLifetimeVal := valueAsString(users, "user_invite_max_lifetime_duration", "24h")
	userInviteMaxLifetimeDuration, err := gtime.ParseDuration(userInviteMaxLifetimeVal)
	if err != nil {
		return err
	}

	cfg.UserInviteMaxLifetime = userInviteMaxLifetimeDuration
	if cfg.UserInviteMaxLifetime < time.Minute*15 {
		return errors.New("the minimum supported value for the `user_invite_max_lifetime_duration` configuration is 15m (15 minutes)")
	}

	cfg.HiddenUsers = make(map[string]struct{})
	hiddenUsers := users.Key("hidden_users").MustString("")
	for _, user := range strings.Split(hiddenUsers, ",") {
		user = strings.TrimSpace(user)
		if user != "" {
			cfg.HiddenUsers[user] = struct{}{}
		}
	}

	return nil
}

func (cfg *Cfg) readRenderingSettings(iniFile *ini.File) error {
	renderSec := iniFile.Section("rendering")
	cfg.RendererUrl = valueAsString(renderSec, "server_url", "")
	cfg.RendererCallbackUrl = valueAsString(renderSec, "callback_url", "")
	cfg.RendererAuthToken = valueAsString(renderSec, "renderer_token", "-")

	if cfg.RendererCallbackUrl == "" {
		cfg.RendererCallbackUrl = AppUrl
	} else {
		if cfg.RendererCallbackUrl[len(cfg.RendererCallbackUrl)-1] != '/' {
			cfg.RendererCallbackUrl += "/"
		}
		_, err := url.Parse(cfg.RendererCallbackUrl)
		if err != nil {
			// XXX: Should return an error?
			cfg.Logger.Error("Invalid callback_url.", "url", cfg.RendererCallbackUrl, "error", err)
			os.Exit(1)
		}
	}

	cfg.RendererConcurrentRequestLimit = renderSec.Key("concurrent_render_request_limit").MustInt(30)
	cfg.ImagesDir = filepath.Join(cfg.DataPath, "png")
	cfg.CSVsDir = filepath.Join(cfg.DataPath, "csv")

	return nil
}

func readAlertingSettings(iniFile *ini.File) error {
	alerting := iniFile.Section("alerting")
	enabled, err := alerting.Key("enabled").Bool()
	AlertingEnabled = nil
	if err == nil {
		AlertingEnabled = &enabled
	}
	ExecuteAlerts = alerting.Key("execute_alerts").MustBool(true)
	AlertingRenderLimit = alerting.Key("concurrent_render_limit").MustInt(5)

	AlertingErrorOrTimeout = valueAsString(alerting, "error_or_timeout", "alerting")
	AlertingNoDataOrNullValues = valueAsString(alerting, "nodata_or_nullvalues", "no_data")

	evaluationTimeoutSeconds := alerting.Key("evaluation_timeout_seconds").MustInt64(30)
	AlertingEvaluationTimeout = time.Second * time.Duration(evaluationTimeoutSeconds)
	notificationTimeoutSeconds := alerting.Key("notification_timeout_seconds").MustInt64(30)
	AlertingNotificationTimeout = time.Second * time.Duration(notificationTimeoutSeconds)
	AlertingMaxAttempts = alerting.Key("max_attempts").MustInt(3)
	AlertingMinInterval = alerting.Key("min_interval_seconds").MustInt64(1)

	return nil
}

func readGRPCServerSettings(cfg *Cfg, iniFile *ini.File) error {
	server := iniFile.Section("grpc_server")
	errPrefix := "grpc_server:"
	useTLS := server.Key("use_tls").MustBool(false)
	certFile := server.Key("cert_file").String()
	keyFile := server.Key("cert_key").String()
	if useTLS {
		serverCert, err := tls.LoadX509KeyPair(certFile, keyFile)
		if err != nil {
			return fmt.Errorf("%s error loading X509 key pair: %w", errPrefix, err)
		}
		cfg.GRPCServerTLSConfig = &tls.Config{
			Certificates: []tls.Certificate{serverCert},
			ClientAuth:   tls.NoClientCert,
		}
	}

	cfg.GRPCServerNetwork = valueAsString(server, "network", "tcp")
	cfg.GRPCServerAddress = valueAsString(server, "address", "")
	switch cfg.GRPCServerNetwork {
	case "unix":
		if cfg.GRPCServerAddress != "" {
			// Explicitly provided path for unix domain socket.
			if stat, err := os.Stat(cfg.GRPCServerAddress); os.IsNotExist(err) {
				// File does not exist - nice, nothing to do.
			} else if err != nil {
				return fmt.Errorf("%s error getting stat for a file: %s", errPrefix, cfg.GRPCServerAddress)
			} else {
				if stat.Mode()&fs.ModeSocket == 0 {
					return fmt.Errorf("%s file %s already exists and is not a unix domain socket", errPrefix, cfg.GRPCServerAddress)
				}
				// Unix domain socket file, should be safe to remove.
				err := os.Remove(cfg.GRPCServerAddress)
				if err != nil {
					return fmt.Errorf("%s can't remove unix socket file: %s", errPrefix, cfg.GRPCServerAddress)
				}
			}
		} else {
			// Use temporary file path for a unix domain socket.
			tf, err := ioutil.TempFile("", "gf_grpc_server_api")
			if err != nil {
				return fmt.Errorf("%s error creating tmp file: %v", errPrefix, err)
			}
			unixPath := tf.Name()
			if err := tf.Close(); err != nil {
				return fmt.Errorf("%s error closing tmp file: %v", errPrefix, err)
			}
			if err := os.Remove(unixPath); err != nil {
				return fmt.Errorf("%s error removing tmp file: %v", errPrefix, err)
			}
			cfg.GRPCServerAddress = unixPath
		}
	case "tcp":
		if cfg.GRPCServerAddress == "" {
			cfg.GRPCServerAddress = "127.0.0.1:10000"
		}
	default:
		return fmt.Errorf("%s unsupported network %s", errPrefix, cfg.GRPCServerNetwork)
	}
	return nil
}

// IsLegacyAlertingEnabled returns whether the legacy alerting is enabled or not.
// It's safe to be used only after readAlertingSettings() and ReadUnifiedAlertingSettings() are executed.
func IsLegacyAlertingEnabled() bool {
	return AlertingEnabled != nil && *AlertingEnabled
}

func readSnapshotsSettings(cfg *Cfg, iniFile *ini.File) error {
	snapshots := iniFile.Section("snapshots")

	ExternalSnapshotUrl = valueAsString(snapshots, "external_snapshot_url", "")
	ExternalSnapshotName = valueAsString(snapshots, "external_snapshot_name", "")

	ExternalEnabled = snapshots.Key("external_enabled").MustBool(true)
	SnapShotRemoveExpired = snapshots.Key("snapshot_remove_expired").MustBool(true)
	cfg.SnapshotPublicMode = snapshots.Key("public_mode").MustBool(false)

	return nil
}

func (cfg *Cfg) readServerSettings(iniFile *ini.File) error {
	server := iniFile.Section("server")
	var err error
	AppUrl, AppSubUrl, err = cfg.parseAppUrlAndSubUrl(server)
	if err != nil {
		return err
	}
	ServeFromSubPath = server.Key("serve_from_sub_path").MustBool(false)

	cfg.AppURL = AppUrl
	cfg.AppSubURL = AppSubUrl
	cfg.ServeFromSubPath = ServeFromSubPath
	cfg.Protocol = HTTPScheme

	protocolStr := valueAsString(server, "protocol", "http")

	if protocolStr == "https" {
		cfg.Protocol = HTTPSScheme
		cfg.CertFile = server.Key("cert_file").String()
		cfg.KeyFile = server.Key("cert_key").String()
	}
	if protocolStr == "h2" {
		cfg.Protocol = HTTP2Scheme
		cfg.CertFile = server.Key("cert_file").String()
		cfg.KeyFile = server.Key("cert_key").String()
	}
	if protocolStr == "socket" {
		cfg.Protocol = SocketScheme
		cfg.SocketPath = server.Key("socket").String()
	}

	cfg.Domain = valueAsString(server, "domain", "localhost")
	cfg.HTTPAddr = valueAsString(server, "http_addr", DefaultHTTPAddr)
	cfg.HTTPPort = valueAsString(server, "http_port", "3000")
	cfg.RouterLogging = server.Key("router_logging").MustBool(false)

	cfg.EnableGzip = server.Key("enable_gzip").MustBool(false)
	cfg.EnforceDomain = server.Key("enforce_domain").MustBool(false)
	staticRoot := valueAsString(server, "static_root_path", "")
	StaticRootPath = makeAbsolute(staticRoot, HomePath)
	cfg.StaticRootPath = StaticRootPath

	if err := cfg.validateStaticRootPath(); err != nil {
		return err
	}

	cdnURL := valueAsString(server, "cdn_url", "")
	if cdnURL != "" {
		cfg.CDNRootURL, err = url.Parse(cdnURL)
		if err != nil {
			return err
		}
	}

	cfg.ReadTimeout = server.Key("read_timeout").MustDuration(0)

	return nil
}

// GetContentDeliveryURL returns full content delivery URL with /<edition>/<version> added to URL
func (cfg *Cfg) GetContentDeliveryURL(prefix string) string {
	if cfg.CDNRootURL != nil {
		url := *cfg.CDNRootURL
		preReleaseFolder := ""

		url.Path = path.Join(url.Path, prefix, preReleaseFolder, cfg.BuildVersion)
		return url.String() + "/"
	}

	return ""
}

func (cfg *Cfg) readDataSourcesSettings() {
	datasources := cfg.Raw.Section("datasources")
	cfg.DataSourceLimit = datasources.Key("datasource_limit").MustInt(5000)
}

func GetAllowedOriginGlobs(originPatterns []string) ([]glob.Glob, error) {
	var originGlobs []glob.Glob
	allowedOrigins := originPatterns
	for _, originPattern := range allowedOrigins {
		g, err := glob.Compile(originPattern)
		if err != nil {
			return nil, fmt.Errorf("error parsing origin pattern: %v", err)
		}
		originGlobs = append(originGlobs, g)
	}
	return originGlobs, nil
}

func (cfg *Cfg) readLiveSettings(iniFile *ini.File) error {
	section := iniFile.Section("live")
	cfg.LiveMaxConnections = section.Key("max_connections").MustInt(100)
	if cfg.LiveMaxConnections < -1 {
		return fmt.Errorf("unexpected value %d for [live] max_connections", cfg.LiveMaxConnections)
	}
	cfg.LiveHAEngine = section.Key("ha_engine").MustString("")
	switch cfg.LiveHAEngine {
	case "", "redis":
	default:
		return fmt.Errorf("unsupported live HA engine type: %s", cfg.LiveHAEngine)
	}
	cfg.LiveHAEngineAddress = section.Key("ha_engine_address").MustString("127.0.0.1:6379")

	var originPatterns []string
	allowedOrigins := section.Key("allowed_origins").MustString("")
	for _, originPattern := range strings.Split(allowedOrigins, ",") {
		originPattern = strings.TrimSpace(originPattern)
		if originPattern == "" {
			continue
		}
		originPatterns = append(originPatterns, originPattern)
	}
	_, err := GetAllowedOriginGlobs(originPatterns)
	if err != nil {
		return err
	}
	cfg.LiveAllowedOrigins = originPatterns
	return nil
}<|MERGE_RESOLUTION|>--- conflicted
+++ resolved
@@ -459,18 +459,12 @@
 	// Access Control
 	RBACEnabled         bool
 	RBACPermissionCache bool
-<<<<<<< HEAD
-	// Undocumented option as a backup in case removing builtin-role assignment
-	// fails
-	RBACBuiltInRoleAssignmentEnabled bool
+	// Enable Permission validation during role creation and provisioning
+	RBACPermissionValidationEnabled bool
 	// GRPC Server.
 	GRPCServerNetwork   string
 	GRPCServerAddress   string
 	GRPCServerTLSConfig *tls.Config
-=======
-	// Enable Permission validation during role creation and provisioning
-	RBACPermissionValidationEnabled bool
->>>>>>> b06eaf66
 }
 
 type CommandLineArgs struct {
