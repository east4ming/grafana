package metrics

import (
	"testing"

	"github.com/grafana/grafana/pkg/setting"

	. "github.com/smartystreets/goconvey/convey"
)

func TestGraphitePublisher(t *testing.T) {

	Convey("Test graphite prefix replacement", t, func() {
		var err error
		err = setting.NewConfigContext(&setting.CommandLineArgs{
			HomePath: "../../",
		})

		So(err, ShouldBeNil)

		sec, err := setting.Cfg.NewSection("metrics.graphite")
		sec.NewKey("prefix", "service.grafana.%(instance_name)s.")
<<<<<<< HEAD
		sec.NewKey("address", "localhost:2003")
=======
		sec.NewKey("address", "localhost:2001")
>>>>>>> 0ea3458f

		So(err, ShouldBeNil)

		setting.InstanceName = "hostname.with.dots.com"
		publisher, err := CreateGraphitePublisher()

		So(err, ShouldBeNil)
		So(publisher, ShouldNotBeNil)

		So(publisher.prefix, ShouldEqual, "service.grafana.hostname_with_dots_com.")
<<<<<<< HEAD
=======
		So(publisher.address, ShouldEqual, "localhost:2001")
>>>>>>> 0ea3458f
	})

	Convey("Test graphite publisher default values", t, func() {
		var err error
		err = setting.NewConfigContext(&setting.CommandLineArgs{
			HomePath: "../../",
		})

		So(err, ShouldBeNil)

		_, err = setting.Cfg.NewSection("metrics.graphite")

		setting.InstanceName = "hostname.with.dots.com"
		publisher, err := CreateGraphitePublisher()

		So(err, ShouldBeNil)
		So(publisher, ShouldNotBeNil)

		So(publisher.prefix, ShouldEqual, "service.grafana.hostname_with_dots_com.")
		So(publisher.address, ShouldEqual, "localhost:2003")
	})
}<|MERGE_RESOLUTION|>--- conflicted
+++ resolved
@@ -20,11 +20,7 @@
 
 		sec, err := setting.Cfg.NewSection("metrics.graphite")
 		sec.NewKey("prefix", "service.grafana.%(instance_name)s.")
-<<<<<<< HEAD
-		sec.NewKey("address", "localhost:2003")
-=======
 		sec.NewKey("address", "localhost:2001")
->>>>>>> 0ea3458f
 
 		So(err, ShouldBeNil)
 
@@ -35,10 +31,7 @@
 		So(publisher, ShouldNotBeNil)
 
 		So(publisher.prefix, ShouldEqual, "service.grafana.hostname_with_dots_com.")
-<<<<<<< HEAD
-=======
 		So(publisher.address, ShouldEqual, "localhost:2001")
->>>>>>> 0ea3458f
 	})
 
 	Convey("Test graphite publisher default values", t, func() {
