--- conflicted
+++ resolved
@@ -43,22 +43,10 @@
 				Logo:        "https://storage.googleapis.com/grafanalabs-integration-logos/linux.png",
 			},
 			Steps: []RecipeStep{
-<<<<<<< HEAD
 				newPluginInstallStep(pi, cfg, ps, &installPluginSettings{
 					Id:      "grafana-jira-datasource",
 					Version: "1.0.9",
 				}),
-=======
-				newPluginInstallStep(i, cfg, ps,
-					RecipeStepMeta{
-						Name:        "Install the Jira Datasource plugin",
-						Description: "Some description here...",
-					}, &installPlugin{
-						Id:      "grafana-jira-datasource",
-						Version: "1.0.9",
-					},
-				),
->>>>>>> 0d2fc5d4
 				newInstructionStep(
 					InstructionStepMeta{
 						Name:        "Install `htop`",
@@ -240,18 +228,6 @@
 					Id:      "grafana-jira-datasource",
 					Version: "1.0.9",
 				}),
-<<<<<<< HEAD
-=======
-				newPluginInstallStep(i, cfg, ps,
-					RecipeStepMeta{
-						Name:        "Install the Jira Datasource plugin",
-						Description: "Some description here...",
-					}, &installPlugin{
-						Id:      "grafana-jira-datasource",
-						Version: "1.0.9",
-					},
-				),
->>>>>>> 0d2fc5d4
 				newInstructionStep(
 					InstructionStepMeta{
 						Name:        "Some instruction",
@@ -411,22 +387,10 @@
 				Logo:        "https://storage.googleapis.com/grafanalabs-integration-logos/mysql.png",
 			},
 			Steps: []RecipeStep{
-<<<<<<< HEAD
 				newPluginInstallStep(pi, cfg, ps, &installPluginSettings{
 					Id:      "grafana-jira-datasource",
 					Version: "1.0.9",
 				}),
-=======
-				newPluginInstallStep(i, cfg, ps,
-					RecipeStepMeta{
-						Name:        "Install the Jira Datasource plugin",
-						Description: "Some description here...",
-					}, &installPlugin{
-						Id:      "grafana-jira-datasource",
-						Version: "1.0.9",
-					},
-				),
->>>>>>> 0d2fc5d4
 				newInstructionStep(
 					InstructionStepMeta{
 						Name:        "Install `htop`",
@@ -467,22 +431,10 @@
 				Logo:        "https://storage.googleapis.com/grafanalabs-integration-logos/apple.svg",
 			},
 			Steps: []RecipeStep{
-<<<<<<< HEAD
 				newPluginInstallStep(pi, cfg, ps, &installPluginSettings{
 					Id:      "grafana-jira-datasource",
 					Version: "1.0.9",
 				}),
-=======
-				newPluginInstallStep(i, cfg, ps,
-					RecipeStepMeta{
-						Name:        "Install the Jira Datasource plugin",
-						Description: "Some description here...",
-					}, &installPlugin{
-						Id:      "grafana-jira-datasource",
-						Version: "1.0.9",
-					},
-				),
->>>>>>> 0d2fc5d4
 				newInstructionStep(
 					InstructionStepMeta{
 						Name:        "Install `htop`",
